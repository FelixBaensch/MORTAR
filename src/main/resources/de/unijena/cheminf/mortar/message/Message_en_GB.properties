--- conflicted
+++ resolved
@@ -129,9 +129,26 @@
 PipelineSettingsView.textField.promptText = Pipeline Name
 PipelineSettingsView.comboBox.promptText = Choose fragmentation algorithm
 PipelineSettingsView.settingButton.toolTip = Fragmenter settings
-<<<<<<< HEAD
 PipelineSettingsView.removeRowButton.toolTip = Remove
 PipelineSettingsView.addNewRowButton.toolTip = Add
+##AboutView##
+AboutView.appTitle.text = MORTAR - MOlecule fRagmenTAtion fRamework
+AboutView.copyright.text = Copyright (C) 2021  Felix Baensch, Jonas Schaub
+AboutView.contact.text = Contact: Felix Baensch (felix.baensch@w-hs.de), Jonas Schaub (jonas.schaub@uni-jena.de)
+AboutView.license.text = MORTAR - MOlecule fRagmenTAtion fRamework\nCopyright (C) 2021  Felix Baensch, Jonas Schaub (felix.baensch@w-hs.de, jonas.schaub@uni-jena.de)\n\nSource code is available at <https://github.com/FelixBaensch/MORTAR>\n\nThis program is free software: you can redistribute it and/or modify\nit under the terms of the GNU General Public License as published by\nthe Free Software Foundation, either version 3 of the License, or\n(at your option) any later version.\n\nThis program is distributed in the hope that it will be useful,\nbut WITHOUT ANY WARRANTY; without even the implied warranty of\nMERCHANTABILITY or FITNESS FOR A PARTICULAR PURPOSE. See the\nGNU General Public License for more details.\n\nYou should have received a copy of the GNU General Public License\nalong with this program.  If not, see <http://www.gnu.org/licenses/>.
+AboutView.license.title = License
+AboutView.acknowledgement.text = TODO acknowledgement
+AboutView.title.text = About
+AboutView.logFileButton.text = Log file
+AboutView.logFileButton.tooltip = Opens log file directory
+AboutView.gitHubButton.text = GitHub
+AboutView.gitHubButton.tooltip = Opens GitHub repository
+AboutView.closeButton.text = Close
+AboutView.toolsTab.title.text = Tools
+AboutView.toolsTable.nameHeader.text = Name
+AboutView.toolsTable.versionHeader.text = Version
+AboutView.toolsTable.authorHeader.text = Author
+AboutView.toolsTable.licenseHeader.text = License
 ##FragmentationService##
 FragmentationService.defaultPipelineName = Pipeline
 FragmentationService.Error.settingsPersistence = Some fragmentation settings could not be persisted and will be set to their default values in the next session.
@@ -177,26 +194,4 @@
 ScaffoldGeneratorFragmenter.ruleSevenAppliedSetting.tooltip = Defines whether rule 7 of the Schuffenhauer Scaffold Tree dissection method should be applied
 ScaffoldGeneratorFragmenter.retainOnlyHybridisationsAtAromaticBondsSetting.tooltip = Defines whether certain atom hybridisations should be preserved by the insertion of double bonds only at the removal of aromatic rings or always
 ScaffoldGeneratorFragmenter.fragmentationTypeSetting.tooltip = Defines whether only the direct scaffolds should be created or whether they should also be dissected into their parent scaffolds and which method to use for this dissection
-ScaffoldGeneratorFragmenter.sideChainSetting.tooltip = Defines which fragments should be returned, scaffolds, side chains, or both
-=======
-PipelineSettingsView.removeRowButton.toolTip = Remove 
-PipelineSettingsView.addNewRowButton.toolTip = Add
-##AboutView##
-AboutView.appTitle.text = MORTAR - MOlecule fRagmenTAtion fRamework
-AboutView.copyright.text = Copyright (C) 2021  Felix Baensch, Jonas Schaub
-AboutView.contact.text = Contact: Felix Baensch (felix.baensch@w-hs.de), Jonas Schaub (jonas.schaub@uni-jena.de)
-AboutView.license.text = MORTAR - MOlecule fRagmenTAtion fRamework\nCopyright (C) 2021  Felix Baensch, Jonas Schaub (felix.baensch@w-hs.de, jonas.schaub@uni-jena.de)\n\nSource code is available at <https://github.com/FelixBaensch/MORTAR>\n\nThis program is free software: you can redistribute it and/or modify\nit under the terms of the GNU General Public License as published by\nthe Free Software Foundation, either version 3 of the License, or\n(at your option) any later version.\n\nThis program is distributed in the hope that it will be useful,\nbut WITHOUT ANY WARRANTY; without even the implied warranty of\nMERCHANTABILITY or FITNESS FOR A PARTICULAR PURPOSE. See the\nGNU General Public License for more details.\n\nYou should have received a copy of the GNU General Public License\nalong with this program.  If not, see <http://www.gnu.org/licenses/>.
-AboutView.license.title = License
-AboutView.acknowledgement.text = TODO acknowledgement
-AboutView.title.text = About
-AboutView.logFileButton.text = Log file
-AboutView.logFileButton.tooltip = Opens log file directory
-AboutView.gitHubButton.text = GitHub
-AboutView.gitHubButton.tooltip = Opens GitHub repository
-AboutView.closeButton.text = Close
-AboutView.toolsTab.title.text = Tools
-AboutView.toolsTable.nameHeader.text = Name
-AboutView.toolsTable.versionHeader.text = Version
-AboutView.toolsTable.authorHeader.text = Author
-AboutView.toolsTable.licenseHeader.text = License
->>>>>>> d9845748
+ScaffoldGeneratorFragmenter.sideChainSetting.tooltip = Defines which fragments should be returned, scaffolds, side chains, or both