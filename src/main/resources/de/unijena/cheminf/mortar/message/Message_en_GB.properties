--- conflicted
+++ resolved
@@ -59,13 +59,10 @@
 ##IO##
 #Import#
 Importer.fileChooser.title = Open File
-<<<<<<< HEAD
 Importer.FileImportExceptionAlert.Header = An exception occurred during file import.
 Importer.FileImportExceptionAlert.Text = For more detailed information click below or view the current log-file at:
-=======
 #Export#
 Exporter.fileChooser.title = Save File
->>>>>>> 38fbc09d
 ###General###
 ##Errors##
 Error.LoggingInitialization = Logging environment could not be configured, will be set to default.
