--- conflicted
+++ resolved
@@ -40,11 +40,7 @@
     </externalTool>
     <externalTool>
         <name>ScaffoldGenerator</name>
-<<<<<<< HEAD
-        <version>1.0.3.0</version>
-=======
         <version>1.0.1</version>
->>>>>>> 5d1e1f1f
         <author>Julian Zander, Jonas Schaub</author>
         <license>LGPL v2.1 (or later)</license>
     </externalTool>
