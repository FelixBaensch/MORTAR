--- conflicted
+++ resolved
@@ -50,15 +50,12 @@
 import javafx.stage.Stage;
 import org.openscience.cdk.aromaticity.Kekulization;
 import org.openscience.cdk.exception.CDKException;
-import org.openscience.cdk.interfaces.IAtom;
 import org.openscience.cdk.interfaces.IAtomContainer;
 import org.openscience.cdk.io.MDLV2000Writer;
 import org.openscience.cdk.io.PDBWriter;
 import org.openscience.cdk.io.SDFWriter;
-import org.openscience.cdk.layout.StructureDiagramGenerator;
 
 import javax.imageio.ImageIO;
-import javax.vecmath.Point3d;
 import java.awt.image.BufferedImage;
 import java.io.BufferedWriter;
 import java.io.ByteArrayOutputStream;
@@ -148,7 +145,7 @@
         String tmpFileName = "";
         switch (anExportType) {
             case FRAGMENT_CSV_FILE:
-                tmpFileName = "Fragments " + aFragmentationName;
+                tmpFileName = "Fragments_" + aFragmentationName;
                 this.file = this.saveFile(aParentStage, "CSV", "*.csv", tmpFileName);
                 break;
             case PDB_FILE:
@@ -156,19 +153,19 @@
                 this.file = this.chooseDirectory(aParentStage);
                 break;
             case FRAGMENT_PDF_FILE:
-                tmpFileName = "Fragments " + aFragmentationName;
+                tmpFileName = "Fragments_" + aFragmentationName;
                 this.file = this.saveFile(aParentStage, "PDF", "*.pdf", tmpFileName);
                 break;
             case SINGLE_SD_FILE:
-                tmpFileName = "Fragments Export " + aFragmentationName;
+                tmpFileName = "Fragments_Export_" + aFragmentationName;
                 this.file = this.saveFile(aParentStage, "SD-File", "*.sdf", tmpFileName);
                 break;
             case ITEM_CSV_FILE:
-                tmpFileName = "Items  " + aFragmentationName;
+                tmpFileName = "Items_" + aFragmentationName;
                 this.file = this.saveFile(aParentStage, "CSV", "*.csv", tmpFileName);
                 break;
             case ITEM_PDF_FILE:
-                tmpFileName = "Items  " + aFragmentationName;
+                tmpFileName = "Items_" + aFragmentationName;
                 this.file = this.saveFile(aParentStage, "PDF", "*.pdf", tmpFileName);
                 break;
         }
@@ -186,19 +183,7 @@
      */
     public void exportCsvFile(List<MoleculeDataModel> aMoleculeDataModelList, String aFragmentationName, String aSeparator, TabNames aTabName) {
         try {
-<<<<<<< HEAD
-            File tmpCsvFile = null;
-            String tmpFileName = "";
-            if (aTabName.name().equals(TabNames.Fragments.name())) {
-                tmpFileName = "Fragments_" + aFragmentationName;
-            } else if (aTabName.name().equals(TabNames.Itemization.name())) {
-                tmpFileName = "Items_" + aFragmentationName;
-            }
-            tmpCsvFile = this.saveFile(aParentStage, "CSV", "*.csv", tmpFileName);
-            if (tmpCsvFile == null)
-=======
             if (this.file == null)
->>>>>>> e1fd5b15
                 return;
             if (aTabName.equals(TabNames.Fragments)) {
                 //can throw FileNotFoundException, gets handled in setOnFailed()
@@ -224,19 +209,7 @@
      */
     public void exportPdfFile(List<MoleculeDataModel> aFragmentDataModelList, ObservableList<MoleculeDataModel> aMoleculeDataModelList, String aFragmentationName, TabNames aTabName) {
         try {
-<<<<<<< HEAD
-            File tmpCsvFile = null;
-            String tmpFileName = "";
-            if (aTabName.name().equals(TabNames.Fragments.name())) {
-                tmpFileName = "Fragments_" + aFragmentationName;
-            } else if (aTabName.name().equals(TabNames.Itemization.name())) {
-                tmpFileName = "Items_" + aFragmentationName;
-            }
-            tmpCsvFile = this.saveFile(aParentStage, "PDF", "*.pdf", tmpFileName);
-            if (tmpCsvFile == null)
-=======
             if (this.file == null)
->>>>>>> e1fd5b15
                 return;
             if (aTabName.equals(TabNames.Fragments)) {
                 //throws FileNotFoundException, gets handled in setOnFailed()
@@ -277,86 +250,6 @@
             return null;
         }
         try {
-<<<<<<< HEAD
-            File tmpFile = null;
-            String tmpFileName = "Fragments_Export_" + aFragmentationName;
-            if (aChemFileType == ChemFileTypes.SDF && isSingleExport) {
-                tmpFile = this.saveFile(aParentStage, "SD-File", "*.sdf", tmpFileName);
-            } else if (aChemFileType == ChemFileTypes.SDF || aChemFileType == ChemFileTypes.PDB) {
-                tmpFile = this.chooseDirectory(aParentStage);
-            }
-            if (tmpFile == null)
-                return;
-            //effectively final variable needs to be introduced for task
-            File tmpFileFinal = tmpFile;
-            boolean tmpGenerate2dAtomCoordinates = false;
-            boolean tmpAreCoordsDefinedOnEveryAtom = ChemUtil.checkMoleculeListForCoordinates(aFragmentDataModelList);
-            if (!tmpAreCoordsDefinedOnEveryAtom) {
-                // if ok is chosen, 2D coords should be generated; if cancel, missing coords should be set to (0,0,0)
-                tmpGenerate2dAtomCoordinates = GuiUtil.guiConformationAlert(
-                        Message.get("Exporter.FragmentsTab.ConformationAlert.No3dInformationAvailable.title"),
-                        Message.get("Exporter.FragmentsTab.ConformationAlert.No3dInformationAvailable.header"),
-                        Message.get("Exporter.FragmentsTab.ConformationAlert.No3dInformationAvailable.text")
-                ) == ButtonType.OK;
-            }
-            //effectively final variable needs to be introduced for task
-            boolean tmpGenerate2dAtomCoordinatesFinal = tmpGenerate2dAtomCoordinates;
-            Task<List<String>> tmpTask = new Task<>() {
-                @Override
-                protected List<String> call() throws Exception {
-                    if (aChemFileType == ChemFileTypes.SDF && isSingleExport) {
-                        return createFragmentationTabSingleSDFile(tmpFileFinal, aFragmentDataModelList, tmpGenerate2dAtomCoordinatesFinal);
-                    } else if (aChemFileType == ChemFileTypes.SDF) {
-                        return createFragmentationTabSeparateSDFiles(tmpFileFinal, aFragmentDataModelList, tmpGenerate2dAtomCoordinatesFinal);
-                    } else if (aChemFileType == ChemFileTypes.PDB) {
-                        return createFragmentationTabPDBFiles(tmpFileFinal, aFragmentDataModelList, tmpGenerate2dAtomCoordinatesFinal);
-                    }
-                    return null;
-                }
-            };
-            tmpTask.setOnSucceeded(event -> {
-                List<String> tmpFailedExportFragments = tmpTask.getValue();
-                if (tmpFailedExportFragments == null) {
-                    GuiUtil.guiMessageAlert(Alert.AlertType.WARNING,
-                            Message.get("Exporter.FragmentsTab.ExportNotPossible.title"),
-                            Message.get("Exporter.FragmentsTab.ExportNotPossible.header"),
-                            null);
-                }
-                if (tmpFailedExportFragments.size() > 0) {
-                    StringBuilder tmpStringBuilder = new StringBuilder();
-                    for (String tmpFragmentName : tmpFailedExportFragments) {
-                        tmpStringBuilder.append(tmpFragmentName + "\n");
-                    }
-                    GuiUtil.guiExpandableAlert(
-                            Alert.AlertType.WARNING.toString(),
-                            Message.get("Exporter.FragmentsTab.ExportNotPossible.title"),
-                            Message.get("Exporter.FragmentsTab.ExportNotPossible.header"),
-                            tmpFailedExportFragments.size() + " " + Message.get("Exporter.FragmentsTab.ExportNotPossible.label"),
-                            tmpStringBuilder.toString()
-                    );
-                }
-            });
-            tmpTask.setOnFailed(event -> {
-                Exporter.LOGGER.log(Level.WARNING, event.getSource().getException().toString(), event.getSource().getException());
-                GuiUtil.guiMessageAlert(
-                        Alert.AlertType.WARNING,
-                        Message.get("Exporter.FragmentsTab.ExportNotPossible.title"),
-                        Message.get("Exporter.FragmentsTab.ExportNotPossible.header"),
-                        null);
-            });
-            tmpTask.setOnCancelled(event ->
-                    GuiUtil.guiMessageAlert(
-                            Alert.AlertType.WARNING,
-                            Message.get("Exporter.FragmentsTab.ExportNotPossible.title"),
-                            Message.get("Exporter.FragmentsTab.ExportNotPossible.header"),
-                            null)
-            );
-            Thread tmpThread = new Thread(tmpTask);
-            tmpThread.setDaemon(false);
-            tmpThread.setUncaughtExceptionHandler(LogUtil.getUncaughtExceptionHandler());
-            tmpThread.setPriority(Thread.currentThread().getPriority() - 2); //magic number
-            tmpThread.start();
-=======
             if (this.file == null)
                 return null;
             if (aChemFileType == ChemFileTypes.SDF && isSingleExport) {
@@ -366,7 +259,6 @@
             } else if (aChemFileType == ChemFileTypes.PDB) {
                 return createFragmentationTabPDBFiles(this.file, aFragmentDataModelList, isGenerate2dAtomCoordinates);
             }
->>>>>>> e1fd5b15
         } catch (Exception anException) {
             Exporter.LOGGER.log(Level.SEVERE, anException.toString(), anException);
         }
