/*
 * MORTAR - MOlecule fRagmenTAtion fRamework
 * Copyright (C) 2020  Felix Baensch, Jonas Schaub (felix.baensch@w-hs.de, jonas-schaub@uni-jena.de)
 *
 * Source code is available at <https://github.com/FelixBaensch/MORTAR>
 *
 * This program is free software: you can redistribute it and/or modify
 * it under the terms of the GNU General Public License as published by
 * the Free Software Foundation, either version 3 of the License, or
 * (at your option) any later version.
 *
 * This program is distributed in the hope that it will be useful,
 * but WITHOUT ANY WARRANTY; without even the implied warranty of
 * MERCHANTABILITY or FITNESS FOR A PARTICULAR PURPOSE.  See the
 * GNU General Public License for more details.
 *
 * You should have received a copy of the GNU General Public License
 * along with this program.  If not, see <http://www.gnu.org/licenses/>.
 */

package de.unijena.cheminf.mortar.model.data;

import de.unijena.cheminf.mortar.model.depict.DepictionUtil;
import de.unijena.cheminf.mortar.model.util.ChemUtil;
import javafx.beans.property.BooleanProperty;
import javafx.beans.property.SimpleBooleanProperty;
import javafx.scene.image.ImageView;
import org.openscience.cdk.DefaultChemObjectBuilder;
import org.openscience.cdk.exception.CDKException;
import org.openscience.cdk.interfaces.IAtomContainer;
import org.openscience.cdk.smiles.SmilesParser;

import java.util.HashMap;
import java.util.List;
import java.util.Map;
import java.util.Objects;
import java.util.logging.Level;
import java.util.logging.Logger;

/**
 * Model class for molecule data
 */
public class MoleculeDataModel {
    //<editor-fold desc="private class variables" defaultstate="collapsed">
    /**
     * Name of molecule.
     */
    private String name;
    //
    /**
     * Unique SMILES code of molecule.
     */
    private String uniqueSmiles;
    //
    /**
     * Property whether the molecule is selected or not.
     */
    private BooleanProperty selection;
    //
    /**
     * Boolean, whether to keep the atom container of the molecule.
     */
    private boolean keepAtomContainer;
    //
    /**
     * Atom container of the molecule. Only initialized, if the atom container should be kept.
     */
    private IAtomContainer atomContainer;
    //
    /**
     * Map that contains fragmentation names as keys and boolean values that specify whether the molecule has fragments
     * resulting from the respective fragmentation process or not.
     */
    private HashMap<String, Boolean> hasFragmentsMap; // HashMap<FragmentationAlgorithmName, hasFragments>
    //
    /**
     * Fragments map containing names of fragmentations done to the molecule as keys and lists of
     * {@link de.unijena.cheminf.mortar.model.data.FragmentDataModel} objects that resulted from these fragmentations
     * as values.
     */
    private HashMap<String, List<FragmentDataModel>> fragments; // HashMap<FragmentationAlgorithmName, List<Fragments>>
    //
    /**
     * Fragment frequencies map of a specific fragmentation with the given name. Keys of the map are unique SMILES
     * representations of the fragments and values are the frequencies of the respective fragments in the molecule.
     */
    private HashMap<String, HashMap<String, Integer>> fragmentFrequencies; // HashMap<FragmentationAlgorithmName, Map<uniqueSMILES, frequency in this molecule>>
    //
    /**
     * Property map of this molecule.
     */
    private Map<Object, Object> properties;
    private double structureImageHeight;
    //</editor-fold>
    //
    /**
     * Constructor for MoleculeDataModel. Molecular information is taken from the given unique SMILES code. The data
     * is not kept as atom container.
     *
     * @param aUniqueSmiles unique SMILES representation of the molecule
     * @param aName name of the molecule
     * @param aPropertyMap property map of the molecule
     * @throws NullPointerException if given SMILES string is null
     */
    public MoleculeDataModel(String aUniqueSmiles, String aName, Map<Object, Object> aPropertyMap) throws NullPointerException {
        Objects.requireNonNull(aUniqueSmiles, "SMILES is null");
        this.keepAtomContainer = false;
        this.name = aName;
        this.properties = aPropertyMap;
        this.uniqueSmiles = aUniqueSmiles;
        this.selection = new SimpleBooleanProperty(true);
        this.fragments = new HashMap<>(5);
        this.fragmentFrequencies = new HashMap<>(5);
        this.hasFragmentsMap = new HashMap<>(5); //TODO: magic number go to definitions
    }
    //
    /**
     * Constructor for MoleculeDataModel. Retains the given atom container.
     *
     * @param anAtomContainer AtomContainer of the molecule
     * @throws NullPointerException if given SMILES string is null
     */
    public MoleculeDataModel(IAtomContainer anAtomContainer) throws NullPointerException {
        this(ChemUtil.createUniqueSmiles(anAtomContainer), anAtomContainer.getTitle(), anAtomContainer.getProperties());
        this.keepAtomContainer = true;
        this.atomContainer = anAtomContainer;
    }
    //
    //<editor-fold desc="public properties">
    /**
     * Returns name (String) of the molecule, if it is null, "NoName" will be returned
     * @return String name of molecule
     */
    public String getName(){
        if(this.name == null || this.name.isEmpty())
            this.name = "NoName";
        return this.name;
    }
    //
    /**
     * Returns IAtomContainer which represents the molecule. Depending on the preference, the atom container is saved
     * as class variable.
     * @return IAtomContainer AtomContainer of the molecule
     */
    public IAtomContainer getAtomContainer() throws CDKException {
        SmilesParser tmpSmiPar;
        if(keepAtomContainer){
            if(this.atomContainer == null){
                tmpSmiPar = new SmilesParser(DefaultChemObjectBuilder.getInstance());
                tmpSmiPar.kekulise(false);
                this.atomContainer = tmpSmiPar.parseSmiles(this.uniqueSmiles);
                this.atomContainer.addProperties(this.properties);
            }
            return this.atomContainer;
        }
        tmpSmiPar = new SmilesParser(DefaultChemObjectBuilder.getInstance());
        //TODO: Necessary here? For fragments definitely necessary, but here also?
        tmpSmiPar.kekulise(false);
        IAtomContainer tmpAtomContainer = tmpSmiPar.parseSmiles(this.uniqueSmiles);
        tmpAtomContainer.addProperties(this.properties);
        return tmpAtomContainer;
    }
    //
    /**
     * Returns unique SMILES
     * @return String uniqueSmiles
     */
    public String getUniqueSmiles(){
        return this.uniqueSmiles;
    }
    //
    //TODO: should this not be getSelection(), following the properties naming convention?
    /**
     * Returns boolean telling whether molecule is selected or not
     * @returns true if molecule is selected
     */
    public boolean isSelected(){
        return this.selection.get();
    }
    //
    /**
     * Returns BooleanProperty whether molecule is selected or not
     * @return BooleanProperty
     */
    public BooleanProperty selectionProperty(){
        return selection;
    }
    //
    /**
     * Returns the fragments map of this molecule data model. The map contains as keys names of fragmentations done to
     * the molecule and as values lists of {@link de.unijena.cheminf.mortar.model.data.FragmentDataModel} objects that
     * resulted from these fragmentations.
     * @return HashMap<fragmentationName, List<FragmentDataModel>>
     */
    public HashMap<String, List<FragmentDataModel>> getAllFragments(){
        return this.fragments;
    }
    //
    /**
     * Returns a list of unique fragments that resulted from the fragmentation of the molecule with the given name.
     * @param aKey String specifies fragmentation or fragmentation algorithm
     * @return List<FragmentDataModel>
     */
    public List<FragmentDataModel> getFragmentsOfSpecificAlgorithm(String aKey){
        Objects.requireNonNull(aKey, "Key must not be null");
        if(this.fragments.containsKey(aKey)){
            return this.fragments.get(aKey);
        }
        else{
            //TODO
            return null;
        }
    }
    //
    /**
     * Returns the fragment frequencies map of this molecule data model. The map contains as keys names of fragmentations
     * done to the molecule and as values maps that in turn contain as keys unique SMILES representations of fragments
     * that resulted from the respective fragmentation and as objects the frequencies of the specific fragment in the molecule.
     * @return HashMap<fragmentationName, HashMap<uniqueSmiles, frequency>>
     */
    public HashMap<String, HashMap<String, Integer>> getFragmentFrequencies(){
        return this.fragmentFrequencies;
    }
    //
    /**
     * Returns the fragment frequencies map of a specific fragmentation with the given name. Keys of the map are unique
     * SMILES representations of the fragments and values are the frequencies of the respective fragments in the molecule.
     * @param aKey String specifies fragmentation or fragmentation algorithm
     * @return HashMap<uniqueSmiles, frequency>
     */
    public HashMap<String, Integer> getFragmentFrequencyOfSpecificAlgorithm(String aKey){
        Objects.requireNonNull(aKey, "Key must not be null");
        if(this.fragmentFrequencies.containsKey(aKey)){
            return this.fragmentFrequencies.get(aKey);
        }
        else{
            //TODO
            return null;
        }
    }
    //
    //TODO: Is the map written to in the fragmentation tasks?
    /**
     * Returns a map that contains fragmentation names as keys and boolean values that specify whether the molecule has
     * fragments resulting from the respective fragmentation process or not.
     * @return HashMap<fragmentationName, hasFragments>
     */
    public HashMap<String, Boolean> getHasFragmentsMap(){
        return this.hasFragmentsMap;
    }
    //
    /**
     * Specifies whether the molecule has fragments resulting from the fragmentation process with the given name or not.
     * @param aKey fragmentation name
     * @return true if the molecule has fragments resulting from the specified fragmentation 
     */
    public Boolean hasMoleculeFragmentsForSpecificAlgorithm(String aKey){
        Objects.requireNonNull(aKey, "aKey must not be null");
        if(this.hasFragmentsMap.containsKey(aKey)){
            return this.hasFragmentsMap.get(aKey);
        }
        else {
            //TODO
            return null;
        }
    }
    //
    /**
     * Creates and returns an ImageView of this molecule as 2D structure
     * @return ImageView
     */
    public ImageView getStructure() {
        try {
            IAtomContainer tmpAtomContainer = this.getAtomContainer();
            return new ImageView(DepictionUtil.depictImageWithHeight(tmpAtomContainer, this.structureImageHeight));
        } catch (CDKException aCDKException) {
            Logger.getLogger(MoleculeDataModel.class.getName()).log(Level.SEVERE, aCDKException.toString(), aCDKException);
            return new ImageView(DepictionUtil.createErrorImage(aCDKException.getMessage(), 250, 250));
        }
    }
    //
    /**
     * Returns property map of this molecule
     * @return property map
     */
    public Map getProperties() {
        return this.properties;
    }
    //
    /**
     * Returns whether the atom container of the molecule should be kept or not
     * @return boolean keepAtomContainer
     */
    public boolean isKeepAtomContainer(){
        return this.keepAtomContainer;
    }
    //
    /**
     * Sets given String as name of this molecule
     * @param aName String
     */
    public void setName(String aName){
        this.name = aName;
    }
    //
    /**
     * Sets selection state of this molecule depending on the specified boolean
     * @param aValue boolean
     */
    public void setSelection(boolean aValue){
        this.selection.set(aValue);
    }
<<<<<<< HEAD

    public double getStructureImageHeight() {
        return structureImageHeight;
    }

    public void setStructureImageHeight(double structureImageHeight) {
        this.structureImageHeight = structureImageHeight;
=======
    //
    /**
     * Sets whether the molecule's atom container should be kept. If not, the atom container is set to null
     * @param aValue boolean
     */
    public void setKeepAtomContainer(boolean aValue){
        if(!(this.keepAtomContainer = aValue)){
            this.atomContainer = null;
        }
>>>>>>> 58126f27
    }
    //</editor-fold>
}<|MERGE_RESOLUTION|>--- conflicted
+++ resolved
@@ -310,15 +310,6 @@
     public void setSelection(boolean aValue){
         this.selection.set(aValue);
     }
-<<<<<<< HEAD
-
-    public double getStructureImageHeight() {
-        return structureImageHeight;
-    }
-
-    public void setStructureImageHeight(double structureImageHeight) {
-        this.structureImageHeight = structureImageHeight;
-=======
     //
     /**
      * Sets whether the molecule's atom container should be kept. If not, the atom container is set to null
@@ -328,7 +319,14 @@
         if(!(this.keepAtomContainer = aValue)){
             this.atomContainer = null;
         }
->>>>>>> 58126f27
+    }
+
+    public double getStructureImageHeight() {
+        return structureImageHeight;
+    }
+
+    public void setStructureImageHeight(double structureImageHeight) {
+        this.structureImageHeight = structureImageHeight;
     }
     //</editor-fold>
 }