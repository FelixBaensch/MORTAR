--- conflicted
+++ resolved
@@ -194,45 +194,27 @@
     }
     //
     /**
-<<<<<<< HEAD
      * Returns an input pattern for integer values. "-" may be the first sign, the first number may not be 0.
      *
      * @return GUI input pattern for integer values
-=======
-     * Returns a regex pattern for integers
-     *
-     * @return integer regex pattern
->>>>>>> fc029598
      */
     public static Pattern getIntegerPattern(){
         return Pattern.compile("-?(([1-9][0-9]*)|0)?");
     }
     //
     /**
-<<<<<<< HEAD
      * Returns an input pattern for double values. "-" may be the first sign, the first number may not be 0.
      *
      * @return GUI input pattern for double values
-=======
-     * Returns a regex pattern for doubles
-     *
-     * @return double regex pattern
->>>>>>> fc029598
      */
     public static Pattern getDoublePattern(){
         return Pattern.compile("-?(([1-9][0-9]*)|0)?(\\.[0-9]*)?");
     }
     //
     /**
-<<<<<<< HEAD
      * Returns an input filter for integer values. "-" may be the first sign, the first number may not be 0.
      *
      * @return GUI input filter for integer values
-=======
-     * Returns a filter for integer input
-     *
-     * @return integer filter
->>>>>>> fc029598
      */
     public static UnaryOperator<TextFormatter.Change> getIntegerFilter(){
         return c ->{
@@ -246,15 +228,9 @@
     }
     //
     /**
-<<<<<<< HEAD
      * Returns an input filter for double values. "-" may be the first sign, the first number may not be 0.
      *
      * @return GUI input filter for double values
-=======
-     * Returns a filter for double input
-     *
-     * @return double filter
->>>>>>> fc029598
      */
     public static UnaryOperator<TextFormatter.Change> getDoubleFilter(){
         return c ->{
@@ -268,16 +244,10 @@
     }
     //
     /**
-<<<<<<< HEAD
      * Returns a String <-> Integer converter that mostly relies on the given toString() and fromString() methods
      * but additionally turns empty strings, "-", ".", and "-." into 0.
      *
      * @return String-Integer converter
-=======
-     * Returns a converter, which converts integers to strings and vice versa
-     *
-     * @return integer to string and vice versa converter
->>>>>>> fc029598
      */
     public static StringConverter<Integer> getStringToIntegerConverter(){
         return new StringConverter<Integer>() {
@@ -298,16 +268,10 @@
     }
     //
     /**
-<<<<<<< HEAD
      * Returns a String <-> Double converter that mostly relies on the given toString() and fromString() methods
      * but additionally turns empty strings, "-", ".", and "-." into 0.0.
      *
      * @return String-Double converter
-=======
-     * Returns a converter, which converts doubles to strings and vice versa
-     *
-     * @return double to string and vice versa converter
->>>>>>> fc029598
      */
     public static StringConverter<Double> getStringToDoubleConverter(){
         return new StringConverter<Double>() {
