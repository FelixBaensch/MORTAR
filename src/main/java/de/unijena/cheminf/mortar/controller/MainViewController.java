/*
 * MORTAR - MOlecule fRagmenTAtion fRamework
 * Copyright (C) 2021  Felix Baensch, Jonas Schaub (felix.baensch@w-hs.de, jonas.schaub@uni-jena.de)
 *
 * Source code is available at <https://github.com/FelixBaensch/MORTAR>
 *
 * This program is free software: you can redistribute it and/or modify
 * it under the terms of the GNU General Public License as published by
 * the Free Software Foundation, either version 3 of the License, or
 * (at your option) any later version.
 *
 * This program is distributed in the hope that it will be useful,
 * but WITHOUT ANY WARRANTY; without even the implied warranty of
 * MERCHANTABILITY or FITNESS FOR A PARTICULAR PURPOSE.  See the
 * GNU General Public License for more details.
 *
 * You should have received a copy of the GNU General Public License
 * along with this program.  If not, see <http://www.gnu.org/licenses/>.
 */

package de.unijena.cheminf.mortar.controller;

import de.unijena.cheminf.mortar.gui.panes.GridTabForTableView;
import de.unijena.cheminf.mortar.gui.panes.MainTabPane;
import de.unijena.cheminf.mortar.gui.util.GuiDefinitions;
import de.unijena.cheminf.mortar.gui.util.GuiUtil;
import de.unijena.cheminf.mortar.gui.views.*;
import de.unijena.cheminf.mortar.message.Message;
import de.unijena.cheminf.mortar.model.data.FragmentDataModel;
import de.unijena.cheminf.mortar.model.data.MoleculeDataModel;
import de.unijena.cheminf.mortar.model.fragmentation.FragmentationService;
import de.unijena.cheminf.mortar.model.fragmentation.algorithm.IMoleculeFragmenter;
import de.unijena.cheminf.mortar.model.io.Exporter;
import de.unijena.cheminf.mortar.model.io.Importer;
import de.unijena.cheminf.mortar.model.settings.SettingsContainer;
import de.unijena.cheminf.mortar.model.util.BasicDefinitions;
import de.unijena.cheminf.mortar.model.util.ChemUtil;
import de.unijena.cheminf.mortar.model.util.FileUtil;
import javafx.application.Platform;
import javafx.beans.Observable;
import javafx.collections.FXCollections;
import javafx.collections.ListChangeListener;
import javafx.collections.ObservableList;
import javafx.concurrent.Task;
import javafx.event.EventHandler;
import javafx.event.EventType;
import javafx.geometry.Insets;
import javafx.scene.Node;
import javafx.scene.Scene;
import javafx.scene.control.*;
import javafx.scene.control.cell.PropertyValueFactory;
import javafx.scene.layout.BorderPane;
import javafx.scene.layout.HBox;
import javafx.scene.layout.Priority;
import javafx.scene.layout.VBox;
import javafx.stage.Stage;
import javafx.stage.WindowEvent;
<<<<<<< HEAD
import org.openscience.cdk.aromaticity.Kekulization;
import org.openscience.cdk.exception.CDKException;
=======
>>>>>>> 58126f27
import org.openscience.cdk.interfaces.IAtomContainer;
import org.openscience.cdk.interfaces.IAtomContainerSet;

import java.io.File;
import java.io.IOException;
import java.util.*;
import java.util.logging.Level;
import java.util.logging.Logger;
import java.util.stream.Collectors;

/**
 * MainViewController
 * controls  {@link MainView}.
 *
 * @author Felix Baensch, Jonas Schaub
 */
public class MainViewController {

    //<editor-fold desc="private class variables" defaultstate="collapsed">
    private Stage primaryStage;
    private MainView mainView;
    private String appDir;
    private Scene scene;
    private MainTabPane mainTabPane;
    private FragmentationSettingsViewController fragmentationSettingsViewController;
    private ObservableList<MoleculeDataModel> moleculeDataModelList;
    private MoleculesDataTableView moleculesDataTableView;
    private SettingsContainer settingsContainer;
    private boolean selectionAll;
    private boolean selectionAllCheckBoxAction;
    private FragmentationService fragmentationService;
    private Button fragmentationButton;
    private HashMap<String, ObservableList<FragmentDataModel>> mapOfFragmentDataModelLists;
    //</editor-fold>
    //<editor-fold desc="private static final variables" defaultstate="collapsed">
    /**
     * Logger of this class.
     */
    private static final Logger LOGGER = Logger.getLogger(MainViewController.class.getName());
    /**
     * Path to css style sheet
     */
    private static final String STYLE_SHEET_PATH = "/de/unijena/cheminf/mortar/style/StyleSheet.css";
    //</editor-fold>
    //
    /**
     * Constructor
     *
     * @param aStage
     * @param aMainView
     * @param anAppDir
     */
    public MainViewController(Stage aStage, MainView aMainView, String anAppDir){
        //<editor-fold desc="checks" defaultstate="collapsed">
        Objects.requireNonNull(aStage, "aStage (instance of Stage) is null");
        Objects.requireNonNull(aMainView, "aMainView (instance of MainView) is null");
        Objects.requireNonNull(aMainView, "anAppDir (instance of String) is null");
        File tmpAppDirFile = new File(anAppDir);
        if (!tmpAppDirFile.isDirectory() || !tmpAppDirFile.exists()) {
            throw new IllegalArgumentException("The given application directory is neither no directory or does not exist");
        }
        //</editor-fold>
        this.selectionAll = true;
        this.moleculeDataModelList = FXCollections.observableArrayList(param -> new Observable[]{param.selectionProperty()});
        this.primaryStage = aStage;
        this.mainView = aMainView;
        this.appDir = anAppDir;
        this.settingsContainer = new SettingsContainer();
        //<editor-fold desc="show MainView inside of primaryStage" defaultstate="collapsed">
        this.mainTabPane = new MainTabPane();
        this.mainView.getMainCenterPane().getChildren().add(this.mainTabPane);
        GuiUtil.GuiBindControlSizeToParentPane(this.mainView.getMainCenterPane(), this.mainTabPane);
        this.scene = new Scene(this.mainView, GuiDefinitions.GUI_MAIN_VIEW_WIDTH_VALUE, GuiDefinitions.GUI_MAIN_VIEW_HEIGHT_VALUE);
        this.scene.getStylesheets().add(this.getClass().getResource(this.STYLE_SHEET_PATH).toExternalForm());
        this.primaryStage.setTitle(Message.get("Title.text"));
        this.primaryStage.setScene(this.scene);
        this.primaryStage.show();
        this.primaryStage.setMinHeight(GuiDefinitions.GUI_MAIN_VIEW_HEIGHT_VALUE);
        this.primaryStage.setMinWidth(GuiDefinitions.GUI_MAIN_VIEW_WIDTH_VALUE);
        //</editor-fold>
        this.fragmentationService = new FragmentationService();
        this.addListener();
        this.addFragmentationAlgorithmCheckMenuItems();
        this.mapOfFragmentDataModelLists = new HashMap<>(5);
        }
    //
    //<editor-fold desc="private methods" defaultstate="collapsed">
    /**
     * Adds listeners and event handlers to control elements etc.
     */
    private void addListener() {
        this.mainView.getMainMenuBar().getExitMenuItem().addEventHandler(
                EventType.ROOT,
                anEvent -> this.closeApplication(0));
        this.mainView.getMainMenuBar().getLoadMenuItem().addEventHandler(
                EventType.ROOT,
                anEvent -> this.loadMoleculeFile(this.primaryStage));
        this.mainView.getMainMenuBar().getFragmentationSettingsMenuItem().addEventHandler(
                EventType.ROOT,
                anEvent -> this.openFragmentationSettingsView());
        this.mainView.getMainMenuBar().getGlobalSettingsMenuItem().addEventHandler(
                EventType.ROOT,
                anEvent -> this.openGlobalSettingsView());
        this.primaryStage.addEventFilter(WindowEvent.WINDOW_CLOSE_REQUEST, (this::closeWindowEvent));
        //TODO: More implementation needed
        //TODO: Add listener to rows per page setting in settings container
    }

    /**
     * Adds a changes listener to the height property of given table view which sets the height for structure images to
     * each MoleculeDataModel object of the items list and refreshes the table view
     * If image height is too small it will be set to GuiDefinitions.GUI_STRUCTURE_IMAGE_MIN_HEIGHT (50.0)
     *
     * @param aTableView
     */
    private void addTableViewWidthListener(TableView aTableView){
        aTableView.heightProperty().addListener((observable, oldValue, newValue) -> {
            this.setImageStructureHeight(aTableView, newValue.doubleValue());
            aTableView.refresh();
        });
    }
    //

    /**
     * Sets the height for structure images to each MoleculeDataModel object of the items list of the tableView
     * If image height is too small it will be set to GuiDefinitions.GUI_STRUCTURE_IMAGE_MIN_HEIGHT (50.0)
     *
     * @param aTableView TableView
     * @param aHeight double
     */
    private void setImageStructureHeight(TableView aTableView, double aHeight){
        double tmpHeight =
                (aHeight - GuiDefinitions.GUI_TABLE_VIEW_HEADER_HEIGHT - GuiDefinitions.GUI_PAGINATION_CONTROL_PANEL_HEIGHT)
                        / settingsContainer.getRowsPerPageSetting();
        if(aTableView.getClass().equals(ItemizationDataTableView.class)){
            tmpHeight =
                    (aHeight - 2*GuiDefinitions.GUI_TABLE_VIEW_HEADER_HEIGHT - GuiDefinitions.GUI_PAGINATION_CONTROL_PANEL_HEIGHT)
                            / settingsContainer.getRowsPerPageSetting();
        }
        if(tmpHeight < GuiDefinitions.GUI_STRUCTURE_IMAGE_MIN_HEIGHT){
            tmpHeight = GuiDefinitions.GUI_STRUCTURE_IMAGE_MIN_HEIGHT;
        }
        if(aTableView.getClass().equals(ItemizationDataTableView.class)){
            for(MoleculeDataModel tmpMoleculeDataModel : ((IDataTableView)aTableView).getItemsList()){
                tmpMoleculeDataModel.setStructureImageHeight(tmpHeight);
                for(FragmentDataModel tmpFragmentDataModel : tmpMoleculeDataModel.getFragmentsOfSpecificAlgorithm(((ItemizationDataTableView) aTableView).getFragmentationName())){
                    tmpFragmentDataModel.setStructureImageHeight(tmpHeight);
                }
            }
        }
        else{
            for(MoleculeDataModel tmpMoleculeDataModel : ((IDataTableView)aTableView).getItemsList()){
                tmpMoleculeDataModel.setStructureImageHeight(tmpHeight);
            }
        }
    }
    //
    /**
     * Closes application
     */
    private void closeApplication(int aStatus) {
        if(moleculeDataModelList.size() > 0){
            //Todo: move text to message resource file and maybe create a separate method for this because it is called again below in loadMoleculeFile()
            ButtonType tmpConformationResult = GuiUtil.GuiConformationAlert("Warning", "Data will be lost.", "Data will be lost and application will be closed if you press Ok. Click cancel to return to application."); //TODO
            if(tmpConformationResult!= ButtonType.OK){
                return;
            }
        }
        try {
            this.settingsContainer.preserveSettings();
        } catch (IOException anIOException) {
            MainViewController.LOGGER.log(Level.WARNING, anIOException.toString(), anIOException);
            GuiUtil.GuiExceptionAlert(Message.get("Error.ExceptionAlert.Title"),
                    Message.get("Error.SettingsPersistence.Header"),
                    Message.get("Error.SettingsPersistence"),
                    anIOException);
        }
        //TODO: bind/addListener to top right corner X - done?
        MainViewController.LOGGER.info(BasicDefinitions.MORTAR_SESSION_END);
        Platform.exit();
        System.exit(aStatus);
    }
    //
    private void closeWindowEvent(WindowEvent anEvent){
        this.closeApplication(0);
        anEvent.consume();
    }
    //
    /**
     * Loads molecule file and opens molecules tab
     *
     * @param aParentStage
     */
    private void loadMoleculeFile(Stage aParentStage) {
        if(moleculeDataModelList.size() > 0){
            ButtonType tmpConformationResult = GuiUtil.GuiConformationAlert("Warning", "Data will be lost.", "Data will be lost if you press Ok. Click cancel to return."); //TODO
            if(tmpConformationResult!= ButtonType.OK){
                return;
            }
        }
        Importer tmpImporter = new Importer(this.settingsContainer);
        IAtomContainerSet tmpAtomContainerSet = null;
        try {
            tmpAtomContainerSet = tmpImporter.importMoleculeFile(aParentStage);
        } catch (Exception anException) {
            MainViewController.LOGGER.log(Level.SEVERE, anException.toString(), anException);
            GuiUtil.GuiExceptionAlert(Message.get("Error.ExceptionAlert.Title"),
                    Message.get("Importer.FileImportExceptionAlert.Header"),
                    Message.get("Importer.FileImportExceptionAlert.Text") + "\n" + FileUtil.getAppDirPath() + File.separator + BasicDefinitions.LOG_FILES_DIRECTORY + File.separator,
                    anException);
            return;
        }
        if (tmpAtomContainerSet == null || tmpAtomContainerSet.isEmpty()) {
            return;
        }
        this.clearGuiAndCollections();
        this.primaryStage.setTitle(Message.get("Title.text") + " - " + tmpImporter.getFileName() + " - " + tmpAtomContainerSet.getAtomContainerCount() + " molecules" );
        for (IAtomContainer tmpAtomContainer : tmpAtomContainerSet.atomContainers()) {
<<<<<<< HEAD
            String tmpSmiles = "";
            try {
                SmilesGenerator tmpSmilesGen = new SmilesGenerator(SmiFlavor.Unique);
                try {
                    tmpSmiles = tmpSmilesGen.create(tmpAtomContainer);
                } catch (CDKException anException){
                    try {
                        Kekulization.kekulize(tmpAtomContainer);
                        tmpSmiles = tmpSmilesGen.create(tmpAtomContainer);
                    } catch (CDKException anInnerException){
                        throw anInnerException;
                    }
                }
            } catch (CDKException | NullPointerException | IllegalArgumentException anException){
                MainViewController.LOGGER.log(Level.SEVERE, anException.toString(), anException);
=======
            String tmpSmiles = ChemUtil.createUniqueSmiles(tmpAtomContainer);
            if (tmpSmiles == null) {
                continue;
            }
            MoleculeDataModel tmpMoleculeDataModel;
            if (this.settingsContainer.getKeepAtomContainerInDataModelSetting()) {
                tmpMoleculeDataModel = new MoleculeDataModel(tmpAtomContainer);
            } else {
                tmpMoleculeDataModel = new MoleculeDataModel(tmpSmiles, tmpAtomContainer.getTitle(), tmpAtomContainer.getProperties());
>>>>>>> 58126f27
            }
            tmpMoleculeDataModel.setName(tmpAtomContainer.getProperty("NAME"));
            this.moleculeDataModelList.add(tmpMoleculeDataModel);
        }
        MainViewController.LOGGER.log(Level.INFO, "Imported " + tmpAtomContainerSet.getAtomContainerCount() + " molecules from file: " + tmpImporter.getFileName());
        this.openMoleculesTab();
    }
    //
    /**
     * Opens settings view for fragmentationSettings
     */
    private void openFragmentationSettingsView(){
        FragmentationSettingsViewController tmpFragmentationSettingsViewController =
                new FragmentationSettingsViewController(this.primaryStage, this.fragmentationService.getFragmenters(), this.fragmentationService.getSelectedFragmenter().getFragmentationAlgorithmName());
    }
    //
    /**
     * Adds CheckMenuItems for fragmentation algorithms to MainMenuBar
     */
    private void addFragmentationAlgorithmCheckMenuItems(){
        ToggleGroup tmpToggleGroup = new ToggleGroup();
        for(IMoleculeFragmenter tmpFragmenter : this.fragmentationService.getFragmenters()){
            RadioMenuItem tmpRadioMenuItem = new RadioMenuItem(tmpFragmenter.getFragmentationAlgorithmName());
            tmpRadioMenuItem.setToggleGroup(tmpToggleGroup);
            this.mainView.getMainMenuBar().getFragmentationAlgorithmMenu().getItems().add(tmpRadioMenuItem);
        }
        tmpToggleGroup.selectedToggleProperty().addListener((observableValue, oldValue, newValue) -> {
            if(tmpToggleGroup.getSelectedToggle() != null){
                this.fragmentationService.setSelectedFragmenter(((RadioMenuItem) newValue).getText());
            }
        });
        tmpToggleGroup.selectToggle(tmpToggleGroup.getToggles().get(0));
    }
    //
    /**
     * Opens settings view for global settings
     */
    private void openGlobalSettingsView(){
        SettingsViewController tmpSettingsViewController =  new SettingsViewController(this.primaryStage, this.settingsContainer);
        Platform.runLater(()->{
            if(tmpSettingsViewController.hasRowsPerPageChanged()){
                for(Tab tmpTab : this.mainTabPane.getTabs()){
                    TableView tmpTableView = ((GridTabForTableView) tmpTab).getTableView();
                    int tmpListSize = 0;
                    //TODO: change this when FragmentDataModel extends MoleculeDataModel via Interface IDataTableView
                    tmpListSize = ((IDataTableView)tmpTableView).getItemsList().size();
                    int tmpPageIndex = ((GridTabForTableView) tmpTab).getPagination().getCurrentPageIndex();
                    int tmpRowsPerPage = this.settingsContainer.getRowsPerPageSetting();
                    int tmpPageCount = tmpListSize / tmpRowsPerPage;
                    if(tmpListSize % tmpRowsPerPage > 0){
                        tmpPageCount++;
                    }
                    if(tmpPageIndex > tmpPageCount){
                        tmpPageIndex = tmpPageCount;
                    }
                    ((GridTabForTableView) tmpTab).getPagination().setPageCount(tmpPageCount);
                    ((GridTabForTableView) tmpTab).getPagination().setCurrentPageIndex(tmpPageIndex);
                    ((GridTabForTableView) tmpTab).getTableView().refresh();
                    this.setImageStructureHeight(((GridTabForTableView) tmpTab).getTableView(), ((GridTabForTableView) tmpTab).getTableView().getHeight());
                    ((GridTabForTableView) tmpTab).getTableView().refresh();
                }
            }
            if(tmpSettingsViewController.hasKeepAtomContainerInDataModelChanged()){
                for(MoleculeDataModel tmpMoleculeDataModel : this.moleculeDataModelList){
                    tmpMoleculeDataModel.setKeepAtomContainer(this.settingsContainer.getKeepAtomContainerInDataModelSetting());
                }
                for(ObservableList<FragmentDataModel> tmpFragmentDataModelList : this.mapOfFragmentDataModelLists.values()){
                    for(FragmentDataModel tmpFragmentDataModel : tmpFragmentDataModelList){
                        tmpFragmentDataModel.setKeepAtomContainer(this.settingsContainer.getKeepAtomContainerInDataModelSetting());
                    }
                }
            }
        });
    }
    //
    /**
     * Opens molecules tab
     */
    private void openMoleculesTab() {
        this.moleculesDataTableView = new MoleculesDataTableView();
        this.moleculesDataTableView.setItemsList(this.moleculeDataModelList);
        GridTabForTableView tmpMoleculesTab = new GridTabForTableView(Message.get("MainTabPane.moleculesTab.title"), TabNames.Molecules.name(), this.moleculesDataTableView);
        this.mainTabPane.getTabs().add(tmpMoleculesTab);
        int tmpRowsPerPage = this.settingsContainer.getRowsPerPageSetting();
        int tmpPageCount = this.moleculeDataModelList.size() / tmpRowsPerPage;
        if(this.moleculeDataModelList.size() % tmpRowsPerPage > 0){
            tmpPageCount++;
        }
        Pagination tmpPagination = new Pagination(tmpPageCount, 0);
        tmpPagination.setPageFactory(this::createDataTableViewPage);
        VBox.setVgrow(tmpPagination, Priority.ALWAYS);
        HBox.setHgrow(tmpPagination, Priority.ALWAYS);
        tmpMoleculesTab.addPaginationToGridPane(tmpPagination,0,0,2,2);
        this.fragmentationButton = new Button(Message.get("MainTabPane.moleculesTab.button.text"));
        ButtonBar tmpButtonBar = new ButtonBar(); //TODO: adjust button bar height to pagination control height
        HBox.setMargin(this.fragmentationButton, new Insets(GuiDefinitions.GUI_BUTTON_SPACING_VALUE));
        this.fragmentationButton.setPrefWidth(GuiDefinitions.GUI_BUTTON_WIDTH_VALUE);
        this.fragmentationButton.setMinWidth(GuiDefinitions.GUI_BUTTON_WIDTH_VALUE);
        this.fragmentationButton.setMaxWidth(GuiDefinitions.GUI_BUTTON_WIDTH_VALUE);
        this.fragmentationButton.setPrefHeight(GuiDefinitions.GUI_BUTTON_HEIGHT_VALUE);
        tmpButtonBar.getButtons().add(this.fragmentationButton);
        tmpMoleculesTab.addNodeToGridPane(tmpButtonBar, 0,1,1,1);
        //TODO: disable 'tmpFragmentButton' while fragmentation is running
        this.fragmentationButton.setOnAction(event->{
            //TODO: add implementation to start fragmentation algorithm
            this.startFragmentation();
        });
        this.addTableViewWidthListener(this.moleculesDataTableView);
    }
    //
    /**
     * Creates a page for the pagination for the dataTableView //TODO: refine comment
     *
     * @param aPageIndex
     * @return Node, page of pagination
     */
    private Node createDataTableViewPage(int aPageIndex){
        int tmpRowsPerPage = this.settingsContainer.getRowsPerPageSetting();
        int tmpFromIndex = aPageIndex * tmpRowsPerPage;
        int tmpToIndex = Math.min(tmpFromIndex + tmpRowsPerPage, this.moleculeDataModelList.size());
        this.moleculesDataTableView.getSelectAllCheckBox().setOnAction(event -> {
            this.selectionAllCheckBoxAction = true;
            for (int i = 0; i < this.moleculeDataModelList.size(); i++) {
                if(this.moleculesDataTableView.getSelectAllCheckBox().isSelected()){
                    this.moleculeDataModelList.get(i).setSelection(true);
                }
                else if(!this.moleculesDataTableView.getSelectAllCheckBox().isSelected()){
                    this.moleculeDataModelList.get(i).setSelection(false);
                }
            }
            this.selectionAllCheckBoxAction = false;
        });
        this.moleculeDataModelList.addListener((ListChangeListener) change ->{
            if(this.selectionAllCheckBoxAction){
                // No further action needed with column checkbox data when the select all checkbox is operated on
                return;
            }
            while(change.next()){
                if(change.wasUpdated()){
                    int checked = 0;
                    for(MoleculeDataModel tmpMoleculeDataModel : this.moleculeDataModelList){
                        if(tmpMoleculeDataModel.isSelected())
                            checked++;
                    }
                    if(checked == this.moleculeDataModelList.size()){
                        this.moleculesDataTableView.getSelectAllCheckBox().setSelected(true);
                        this.moleculesDataTableView.getSelectAllCheckBox().setIndeterminate(false);
                    }
                    else if(checked == 0){
                        this.moleculesDataTableView.getSelectAllCheckBox().setSelected(false);
                        this.moleculesDataTableView.getSelectAllCheckBox().setIndeterminate(false);
                    }
                    else if(checked > 0){
                        this.moleculesDataTableView.getSelectAllCheckBox().setSelected(false);
                        this.moleculesDataTableView.getSelectAllCheckBox().setIndeterminate(true);
                    }
                }
            }
        });
        this.moleculesDataTableView.setItems(FXCollections.observableArrayList(this.moleculeDataModelList.subList(tmpFromIndex, tmpToIndex)));
        this.moleculesDataTableView.scrollTo(0);
        return new BorderPane(this.moleculesDataTableView);
    }
    //
    /**
     * Starts fragmentation task and opens fragment and itemiztation tabs
     */
    private void startFragmentation(){
        long tmpStartTime = System.nanoTime();
        LOGGER.info("Start of method startFragmentation");
        List<MoleculeDataModel> tmpSelectedMolecules = this.moleculeDataModelList.stream().filter(mol -> mol.isSelected()).collect(Collectors.toList());
        int tmpNumberOfCores = this.settingsContainer.getNumberOfTasksForFragmentationSetting();
        try{
            this.mainView.getStatusBar().getProgressBar().visibleProperty().setValue(true);
            this.fragmentationButton.setDisable(true);
            this.mainView.getStatusBar().getStatusLabel().setText(Message.get("Status.Running"));
            Task<Void> tmpTaskVoidTask = new Task<Void>() {
                @Override
                protected Void call() throws Exception {
                    fragmentationService.startFragmentation(tmpSelectedMolecules, tmpNumberOfCores);
                    return null;
                }
            };
            tmpTaskVoidTask.setOnSucceeded(event -> {
                Platform.runLater(()->{
                    try {
                        ObservableList<FragmentDataModel> tmpObservableFragments = FXCollections.observableArrayList();
                        Set<String> tmpKeys = this.fragmentationService.getFragments().keySet();
                        for(String tmpKey : tmpKeys){
                            tmpObservableFragments.add(this.fragmentationService.getFragments().get(tmpKey));
                        }
                        this.mapOfFragmentDataModelLists.put(this.fragmentationService.getCurrentFragmentationName(), tmpObservableFragments);
                        this.addFragmentationResultTabs(this.fragmentationService.getCurrentFragmentationName());
                        this.mainView.getStatusBar().getProgressBar().visibleProperty().setValue(false);
                        this.mainView.getStatusBar().getStatusLabel().setText(Message.get("Status.Finished"));
                        this.fragmentationButton.setDisable(false);
                        long tmpEndTime = System.nanoTime();
                        LOGGER.info("End of method startFragmentation after " + (tmpEndTime - tmpStartTime) / 1000000000.0);
                    } catch (Exception anException) {
                        MainViewController.LOGGER.log(Level.SEVERE, anException.toString(), anException);
                    }
                });
            });
            Thread tmpThread = new Thread(tmpTaskVoidTask);
            tmpThread.start();
        } catch(Exception anException){
            MainViewController.LOGGER.log(Level.SEVERE, anException.toString(), anException);
            //TODO
        }
    }
    //
    /**
     * Adds a tab for fragments and a tab for items (results of fragmentation)
     *
     * @param aFragmentationName
     */
    private void addFragmentationResultTabs(String aFragmentationName){
        //fragments tab
        FragmentsDataTableView tmpFragmentsDataTableView = new FragmentsDataTableView();
        GridTabForTableView tmpFragmentsTab = new GridTabForTableView(Message.get("MainTabPane.fragmentsTab.title") + " - " + aFragmentationName, TabNames.Fragments.name(), tmpFragmentsDataTableView);
        this.mainTabPane.getTabs().add(tmpFragmentsTab);
        ObservableList<MoleculeDataModel> tmpList = FXCollections.observableArrayList(this.mapOfFragmentDataModelLists.get(aFragmentationName));
        tmpFragmentsDataTableView.setItemsList(tmpList);
        int tmpRowsPerPage = this.settingsContainer.getRowsPerPageSetting();
        int tmpPageCount = tmpList.size() / tmpRowsPerPage;
        if(tmpList.size() % tmpRowsPerPage > 0){
            tmpPageCount++;
        }
        Pagination tmpPagination = new Pagination(tmpPageCount, 0);
        tmpPagination.setPageFactory((pageIndex) -> createFragmentsTableViewPage(pageIndex, tmpFragmentsDataTableView));
        VBox.setVgrow(tmpPagination, Priority.ALWAYS);
        HBox.setHgrow(tmpPagination, Priority.ALWAYS);
        tmpFragmentsTab.addPaginationToGridPane(tmpPagination, 0,0,2,2);
        Button tmpExportCsvButton = new Button(Message.get("MainTabPane.fragments.buttonCSV.txt"));
        Button tmpExportPdfButton = new Button(Message.get("MainTabPane.fragments.buttonPDF.txt"));
        ButtonBar tmpButtonBarFragments = new ButtonBar();
        tmpButtonBarFragments.setPadding(new Insets(0,0,0,0));
//        tmpHBox.setSpacing(GuiDefinitions.GUI_BUTTON_SPACING_VALUE);
        tmpExportCsvButton.setPrefWidth(GuiDefinitions.GUI_BUTTON_WIDTH_VALUE);
        tmpExportCsvButton.setPrefHeight(GuiDefinitions.GUI_BUTTON_HEIGHT_VALUE);
        tmpExportPdfButton.setPrefWidth(GuiDefinitions.GUI_BUTTON_WIDTH_VALUE);
        tmpExportPdfButton.setPrefHeight(GuiDefinitions.GUI_BUTTON_HEIGHT_VALUE);
        tmpButtonBarFragments.getButtons().addAll(tmpExportCsvButton, tmpExportPdfButton);
        Exporter tmpExporter = new Exporter();
        tmpFragmentsTab.addNodeToGridPane(tmpButtonBarFragments, 0,1,1,1);
        tmpExportPdfButton.setOnAction(event->{
            tmpExporter.createFragmentationTabPdfFile(this.primaryStage, this.mapOfFragmentDataModelLists.get(aFragmentationName),
                    this.moleculeDataModelList, this.fragmentationService.getSelectedFragmenter().getFragmentationAlgorithmName());
        });
        tmpExportCsvButton.setOnAction(event->{
            tmpExporter.createFragmentationTabCsvFile(this.primaryStage, this.mapOfFragmentDataModelLists.get(aFragmentationName),
                    ',');
        });
        tmpFragmentsDataTableView.setOnSort(new EventHandler<SortEvent<TableView>>() {
            @Override
            public void handle(SortEvent<TableView> event) {
                if(event.getSource().getSortOrder().size() == 0)
                    return;
                String tmpSortProp = ((PropertyValueFactory)((TableColumn) event.getSource().getSortOrder().get(0)).cellValueFactoryProperty().getValue()).getProperty().toString();
                TableColumn.SortType tmpSortType = ((TableColumn) event.getSource().getSortOrder().get(0)).getSortType();
                sortGivenFragmentListByPropertyAndSortType(((FragmentsDataTableView)event.getSource()).getItemsList(), tmpSortProp, tmpSortType.toString());
                int fromIndex = tmpPagination.getCurrentPageIndex() * tmpRowsPerPage;
                int toIndex = Math.min(fromIndex + tmpRowsPerPage, ((FragmentsDataTableView)event.getSource()).getItemsList().size());
                event.getSource().getItems().clear();
                event.getSource().getItems().addAll(((FragmentsDataTableView)event.getSource()).getItemsList().subList(fromIndex,toIndex));
            }
        });
        this.addTableViewWidthListener(tmpFragmentsDataTableView);
        //itemization tab
        int tmpAmount = 0; //tmpAmount is the number of fragments appearing in the molecule with the highest number of fragments
        for(int i= 0; i < this.moleculeDataModelList.size(); i++){
            HashMap<String, Integer> tmpCurrentFragmentsMap = this.moleculeDataModelList.get(i).getFragmentFrequencyOfSpecificAlgorithm(aFragmentationName);
            if (tmpCurrentFragmentsMap == null) {
                continue;
            }
            int tmpNrOfFragmentsOfCurrentMolecule = tmpCurrentFragmentsMap.size();
            tmpAmount = Math.max(tmpAmount, tmpNrOfFragmentsOfCurrentMolecule);
        }
        ItemizationDataTableView tmpItemizationDataTableView = new ItemizationDataTableView(tmpAmount, aFragmentationName);
        tmpItemizationDataTableView.setItemsList(this.moleculeDataModelList);
        GridTabForTableView tmpItemizationTab = new GridTabForTableView(Message.get("MainTabPane.itemizationTab.title") + " - " + aFragmentationName, TabNames.Itemization.name(), tmpItemizationDataTableView);
        this.mainTabPane.getTabs().add(tmpItemizationTab);
        tmpPageCount = this.moleculeDataModelList.size() / tmpRowsPerPage;
        if(this.moleculeDataModelList.size() % tmpRowsPerPage > 0){
            tmpPageCount++;
        }
        Pagination tmpPaginationItems = new Pagination(tmpPageCount, 0);
        tmpPaginationItems.setPageFactory((pageIndex) -> createItemizationTableViewPage(pageIndex, tmpItemizationDataTableView));
        VBox.setVgrow(tmpPaginationItems, Priority.ALWAYS);
        HBox.setHgrow(tmpPaginationItems, Priority.ALWAYS);
        tmpItemizationTab.addPaginationToGridPane(tmpPaginationItems, 0,0,2,2);
        Button tmpItemizationTabExportPDfButton = new Button(Message.get("MainTabPane.itemizationTab.pdfButton.txt"));
        Button tmpItemizationExportCsvButton = new Button(Message.get("MainTabPane.itemizationTab.csvButton.txt"));
        ButtonBar tmpButtonBarItemization = new ButtonBar();
        tmpButtonBarItemization.setPadding(new Insets(0,0,0,0));
        tmpItemizationExportCsvButton.setPrefWidth(GuiDefinitions.GUI_BUTTON_WIDTH_VALUE);
        tmpItemizationExportCsvButton.setPrefHeight(GuiDefinitions.GUI_BUTTON_HEIGHT_VALUE);
        tmpItemizationTabExportPDfButton.setPrefWidth(GuiDefinitions.GUI_BUTTON_WIDTH_VALUE);
        tmpItemizationTabExportPDfButton.setPrefHeight(GuiDefinitions.GUI_BUTTON_HEIGHT_VALUE);
        tmpButtonBarItemization.getButtons().addAll(tmpItemizationExportCsvButton, tmpItemizationTabExportPDfButton);
        tmpItemizationTab.addNodeToGridPane(tmpButtonBarItemization, 0, 1,1,1);
        tmpItemizationExportCsvButton.setOnAction(event-> {
            tmpExporter.createItemizationTabCsvFile(this.primaryStage, this.moleculeDataModelList,aFragmentationName,
                    ',');
        });
        tmpItemizationTabExportPDfButton.setOnAction(event -> {
            tmpExporter.createItemizationTabPdfFile(this.primaryStage,this.mapOfFragmentDataModelLists.get(aFragmentationName),
                    this.moleculeDataModelList,aFragmentationName, this.fragmentationService.getSelectedFragmenter().getFragmentationAlgorithmName());
        });
        this.addTableViewWidthListener(tmpItemizationDataTableView);
        //
        this.mainTabPane.getSelectionModel().select(tmpFragmentsTab);
    }
    //
    /**
     * Creates a fragments tableview page
     *
     * @param aPageIndex
     * @param aFragmentsDataTableView
     * @return
     */
    private Node createFragmentsTableViewPage(int aPageIndex, FragmentsDataTableView aFragmentsDataTableView) {
        int tmpRowsPerPage = this.settingsContainer.getRowsPerPageSetting();
        int fromIndex = aPageIndex * tmpRowsPerPage;
        int toIndex = Math.min(fromIndex + tmpRowsPerPage, aFragmentsDataTableView.getItemsList().size());
        aFragmentsDataTableView.setItems(FXCollections.observableArrayList(aFragmentsDataTableView.getItemsList().subList(fromIndex, toIndex)));
        aFragmentsDataTableView.scrollTo(0);
        return new BorderPane(aFragmentsDataTableView);
    }
    //
    /**
     * Creates an itemization tableview page
     *
     * @param pageIndex
     * @param anItemizationDataTableView
     * @return
     */
    private Node createItemizationTableViewPage(int pageIndex, ItemizationDataTableView anItemizationDataTableView){
        int tmpRowsPerPage = this.settingsContainer.getRowsPerPageSetting();
        int fromIndex = pageIndex * tmpRowsPerPage;
        int toIndex = Math.min(fromIndex + tmpRowsPerPage, anItemizationDataTableView.getItemsList().size());
        anItemizationDataTableView.setItems(FXCollections.observableArrayList(anItemizationDataTableView.getItemsList().subList(fromIndex, toIndex)));
        anItemizationDataTableView.scrollTo(0);
        return new BorderPane(anItemizationDataTableView);
    }
    //
    /**
     * Clears the gui and all collections
     */
    private void clearGuiAndCollections(){
        this.moleculeDataModelList.clear();
        this.mapOfFragmentDataModelLists.clear();
        this.moleculesDataTableView = null;
        this.mainTabPane.getTabs().clear();
    }
    //
    private void sortGivenFragmentListByPropertyAndSortType(List<MoleculeDataModel> aList, String aProperty, String aSortType){
        Collections.sort(aList, new Comparator<MoleculeDataModel>() {
            @Override
            public int compare(MoleculeDataModel m1, MoleculeDataModel m2) {
                FragmentDataModel f1 = (FragmentDataModel)m1;
                FragmentDataModel f2 = (FragmentDataModel)m2;
                switch(aProperty){
                    case "absoluteFrequency":
                        switch(aSortType){
                            case "ASCENDING":
//                                return (f1.getAbsoluteFrequency() < f2.getAbsoluteFrequency() ? -1 : (f1.getAbsoluteFrequency() == f2.getAbsoluteFrequency() ? 0 : 1));
                                return (Integer.compare(f1.getAbsoluteFrequency(), f2.getAbsoluteFrequency()));
                            case "DESCENDING":
                                return (f1.getAbsoluteFrequency() > f2.getAbsoluteFrequency() ? -1 : (f1.getAbsoluteFrequency() == f2.getAbsoluteFrequency() ? 0 : 1));
                        }
                    case "absolutePercentage":
                        switch(aSortType){
                            case "ASCENDING":
//                                return (f1.getAbsolutePercentage() < f2.getAbsolutePercentage() ? -1 : (f1.getAbsolutePercentage() == f2.getAbsolutePercentage() ? 0 : 1));
                                return (Double.compare(f1.getAbsolutePercentage(), f2.getAbsolutePercentage()));
                            case "DESCENDING":
                                return (f1.getAbsolutePercentage() > f2.getAbsolutePercentage() ? -1 : (f1.getAbsolutePercentage() == f2.getAbsolutePercentage() ? 0 : 1));
                        }
                    case "moleculeFrequency":
                        switch(aSortType){
                            case "ASCENDING":
//                                return (f1.getAbsolutePercentage() < f2.getAbsolutePercentage() ? -1 : (f1.getAbsolutePercentage() == f2.getAbsolutePercentage() ? 0 : 1));
                                return (Double.compare(f1.getMoleculeFrequency(), f2.getMoleculeFrequency()));
                            case "DESCENDING":
                                return (f1.getMoleculeFrequency() > f2.getMoleculeFrequency() ? -1 : (f1.getMoleculeFrequency() == f2.getMoleculeFrequency() ? 0 : 1));
                        }
                    case "moleculePercentage":
                        switch(aSortType){
                            case "ASCENDING":
//                                return (f1.getAbsolutePercentage() < f2.getAbsolutePercentage() ? -1 : (f1.getAbsolutePercentage() == f2.getAbsolutePercentage() ? 0 : 1));
                                return (Double.compare(f1.getMoleculePercentage(), f2.getMoleculePercentage()));
                            case "DESCENDING":
                                return (f1.getMoleculePercentage() > f2.getMoleculePercentage() ? -1 : (f1.getMoleculePercentage() == f2.getMoleculePercentage() ? 0 : 1));
                        }
                }
                return 0;
            }
        });
    }
    //</editor-fold>
}

/**
 * Enum ro tab names
 */
enum TabNames{
    Molecules, Fragments, Itemization
}<|MERGE_RESOLUTION|>--- conflicted
+++ resolved
@@ -55,11 +55,8 @@
 import javafx.scene.layout.VBox;
 import javafx.stage.Stage;
 import javafx.stage.WindowEvent;
-<<<<<<< HEAD
 import org.openscience.cdk.aromaticity.Kekulization;
 import org.openscience.cdk.exception.CDKException;
-=======
->>>>>>> 58126f27
 import org.openscience.cdk.interfaces.IAtomContainer;
 import org.openscience.cdk.interfaces.IAtomContainerSet;
 
@@ -278,23 +275,6 @@
         this.clearGuiAndCollections();
         this.primaryStage.setTitle(Message.get("Title.text") + " - " + tmpImporter.getFileName() + " - " + tmpAtomContainerSet.getAtomContainerCount() + " molecules" );
         for (IAtomContainer tmpAtomContainer : tmpAtomContainerSet.atomContainers()) {
-<<<<<<< HEAD
-            String tmpSmiles = "";
-            try {
-                SmilesGenerator tmpSmilesGen = new SmilesGenerator(SmiFlavor.Unique);
-                try {
-                    tmpSmiles = tmpSmilesGen.create(tmpAtomContainer);
-                } catch (CDKException anException){
-                    try {
-                        Kekulization.kekulize(tmpAtomContainer);
-                        tmpSmiles = tmpSmilesGen.create(tmpAtomContainer);
-                    } catch (CDKException anInnerException){
-                        throw anInnerException;
-                    }
-                }
-            } catch (CDKException | NullPointerException | IllegalArgumentException anException){
-                MainViewController.LOGGER.log(Level.SEVERE, anException.toString(), anException);
-=======
             String tmpSmiles = ChemUtil.createUniqueSmiles(tmpAtomContainer);
             if (tmpSmiles == null) {
                 continue;
@@ -304,7 +284,6 @@
                 tmpMoleculeDataModel = new MoleculeDataModel(tmpAtomContainer);
             } else {
                 tmpMoleculeDataModel = new MoleculeDataModel(tmpSmiles, tmpAtomContainer.getTitle(), tmpAtomContainer.getProperties());
->>>>>>> 58126f27
             }
             tmpMoleculeDataModel.setName(tmpAtomContainer.getProperty("NAME"));
             this.moleculeDataModelList.add(tmpMoleculeDataModel);
