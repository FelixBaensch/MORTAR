/*
 * MORTAR - MOlecule fRagmenTAtion fRamework
 * Copyright (C) 2021  Felix Baensch, Jonas Schaub (felix.baensch@w-hs.de, jonas.schaub@uni-jena.de)
 *
 * Source code is available at <https://github.com/FelixBaensch/MORTAR>
 *
 * This program is free software: you can redistribute it and/or modify
 * it under the terms of the GNU General Public License as published by
 * the Free Software Foundation, either version 3 of the License, or
 * (at your option) any later version.
 *
 * This program is distributed in the hope that it will be useful,
 * but WITHOUT ANY WARRANTY; without even the implied warranty of
 * MERCHANTABILITY or FITNESS FOR A PARTICULAR PURPOSE.  See the
 * GNU General Public License for more details.
 *
 * You should have received a copy of the GNU General Public License
 * along with this program.  If not, see <http://www.gnu.org/licenses/>.
 */

package de.unijena.cheminf.mortar.controller;

import de.unijena.cheminf.mortar.gui.panes.GridTabForTableView;
import de.unijena.cheminf.mortar.gui.panes.MainTabPane;
import de.unijena.cheminf.mortar.gui.util.GuiDefinitions;
import de.unijena.cheminf.mortar.gui.util.GuiUtil;
import de.unijena.cheminf.mortar.gui.views.FragmentsDataTableView;
import de.unijena.cheminf.mortar.gui.views.IDataTableView;
import de.unijena.cheminf.mortar.gui.views.ItemizationDataTableView;
import de.unijena.cheminf.mortar.gui.views.MainView;
import de.unijena.cheminf.mortar.gui.views.MoleculesDataTableView;
import de.unijena.cheminf.mortar.message.Message;
import de.unijena.cheminf.mortar.model.data.FragmentDataModel;
import de.unijena.cheminf.mortar.model.data.MoleculeDataModel;
import de.unijena.cheminf.mortar.model.fragmentation.FragmentationService;
import de.unijena.cheminf.mortar.model.fragmentation.algorithm.IMoleculeFragmenter;
import de.unijena.cheminf.mortar.model.io.Exporter;
import de.unijena.cheminf.mortar.model.io.Importer;
import de.unijena.cheminf.mortar.model.settings.SettingsContainer;
import de.unijena.cheminf.mortar.model.util.BasicDefinitions;
import de.unijena.cheminf.mortar.model.util.ChemUtil;
import de.unijena.cheminf.mortar.model.util.FileUtil;
import javafx.application.Platform;
import javafx.beans.Observable;
import javafx.collections.FXCollections;
import javafx.collections.ObservableList;
import javafx.concurrent.Task;
import javafx.event.EventHandler;
import javafx.event.EventType;
import javafx.geometry.Insets;
import javafx.scene.Scene;
import javafx.scene.control.Button;
import javafx.scene.control.ButtonBar;
import javafx.scene.control.ButtonType;
import javafx.scene.control.Pagination;
import javafx.scene.control.RadioMenuItem;
import javafx.scene.control.SortEvent;
import javafx.scene.control.Tab;
import javafx.scene.control.TableColumn;
import javafx.scene.control.TableView;
import javafx.scene.control.ToggleGroup;
import javafx.scene.control.Tooltip;
import javafx.scene.control.cell.PropertyValueFactory;
import javafx.scene.input.KeyCode;
import javafx.scene.input.KeyEvent;
import javafx.scene.layout.HBox;
import javafx.scene.layout.Priority;
import javafx.scene.layout.VBox;
import javafx.stage.Stage;
import javafx.stage.WindowEvent;
import org.openscience.cdk.interfaces.IAtomContainer;
import org.openscience.cdk.interfaces.IAtomContainerSet;

import java.io.File;
import java.util.Collections;
import java.util.Comparator;
import java.util.HashMap;
import java.util.List;
import java.util.Objects;
import java.util.Set;
import java.util.logging.Level;
import java.util.logging.Logger;
import java.util.stream.Collectors;

/**
 * MainViewController
 * controls  {@link MainView}.
 *
 * @author Felix Baensch, Jonas Schaub
 */
public class MainViewController {
    //<editor-fold desc="private class variables" defaultstate="collapsed">
    private Stage primaryStage;
    private MainView mainView;
    private String appDir;
    private Scene scene;
    private MainTabPane mainTabPane;
    private FragmentationSettingsViewController fragmentationSettingsViewController;
    private ObservableList<MoleculeDataModel> moleculeDataModelList;
    private MoleculesDataTableView moleculesDataTableView;
    private SettingsContainer settingsContainer;
    private FragmentationService fragmentationService;
    private Button fragmentationButton;
    private Button cancelFragmentationButton;
    private HashMap<String, ObservableList<FragmentDataModel>> mapOfFragmentDataModelLists;
    private boolean isFragmentationRunning;
    //</editor-fold>
    //
    //<editor-fold desc="private static final variables" defaultstate="collapsed">
    /**
     * Logger of this class.
     */
    private static final Logger LOGGER = Logger.getLogger(MainViewController.class.getName());
    /**
     * Path to css style sheet
     */
    private static final String STYLE_SHEET_PATH = "/de/unijena/cheminf/mortar/style/StyleSheet.css";
    //</editor-fold>
    //
    /**
     * Constructor
     *
     * @param aStage
     * @param aMainView
     * @param anAppDir
     */
    public MainViewController(Stage aStage, MainView aMainView, String anAppDir){
        //<editor-fold desc="checks" defaultstate="collapsed">
        Objects.requireNonNull(aStage, "aStage (instance of Stage) is null");
        Objects.requireNonNull(aMainView, "aMainView (instance of MainView) is null");
        Objects.requireNonNull(aMainView, "anAppDir (instance of String) is null");
        File tmpAppDirFile = new File(anAppDir);
        if (!tmpAppDirFile.isDirectory() || !tmpAppDirFile.exists()) {
            throw new IllegalArgumentException("The given application directory is neither no directory or does not exist");
        }
        //</editor-fold>
        this.moleculeDataModelList = FXCollections.observableArrayList(param -> new Observable[]{param.selectionProperty()});
        this.primaryStage = aStage;
        this.mainView = aMainView;
        this.appDir = anAppDir;
        this.settingsContainer = new SettingsContainer();
        this.settingsContainer.reloadGlobalSettings();
        this.fragmentationService = new FragmentationService();
        this.fragmentationService.reloadFragmenterSettings();
        this.fragmentationService.reloadActiveFragmenterAndPipeline();
        //<editor-fold desc="show MainView inside of primaryStage" defaultstate="collapsed">
        this.mainTabPane = new MainTabPane();
        this.mainView.getMainCenterPane().getChildren().add(this.mainTabPane);
        GuiUtil.guiBindControlSizeToParentPane(this.mainView.getMainCenterPane(), this.mainTabPane);
        this.scene = new Scene(this.mainView, GuiDefinitions.GUI_MAIN_VIEW_WIDTH_VALUE, GuiDefinitions.GUI_MAIN_VIEW_HEIGHT_VALUE);
        this.scene.getStylesheets().add(this.getClass().getResource(this.STYLE_SHEET_PATH).toExternalForm());
        this.primaryStage.setTitle(Message.get("Title.text"));
        this.primaryStage.setScene(this.scene);
        this.primaryStage.show();
        this.primaryStage.setMinHeight(GuiDefinitions.GUI_MAIN_VIEW_HEIGHT_VALUE);
        this.primaryStage.setMinWidth(GuiDefinitions.GUI_MAIN_VIEW_WIDTH_VALUE);
        //</editor-fold>
        this.addListener();
        this.addFragmentationAlgorithmCheckMenuItems();
        this.mapOfFragmentDataModelLists = new HashMap<>(5);
        }
    //
    //<editor-fold desc="private methods" defaultstate="collapsed">
    /**
     * Adds listeners and event handlers to control elements etc.
     */
    private void addListener() {
        this.mainView.getMainMenuBar().getExitMenuItem().addEventHandler(
                EventType.ROOT,
                anEvent -> this.closeApplication(0)
        );
        this.mainView.getMainMenuBar().getLoadMenuItem().addEventHandler(
                EventType.ROOT,
                anEvent -> this.loadMoleculeFile(this.primaryStage)
        );
        //TODO: Get CSV file separator from settings
        //fragments export to CSV
        this.mainView.getMainMenuBar().getFragmentsExportToCSVMenuItem().addEventHandler(
                EventType.ROOT,
                anEvent -> {
                    if((this.mainTabPane.getSelectionModel().getSelectedItem()).getId() == TabNames.Molecules.toString()){
                        GuiUtil.guiConformationAlert(Message.get("Exporter.confirmationAlert.moleculesTabSelected.title"),
                                Message.get("Exporter.confirmationAlert.moleculesTabSelected.header"),
                                Message.get("Exporter.confirmationAlert.moleculesTabSelected.text"));
                        return;
                    }
                    new Exporter(this.settingsContainer).createFragmentationTabCsvFile(this.primaryStage,
                            ((IDataTableView) ((GridTabForTableView) this.mainTabPane.getSelectionModel().getSelectedItem()).getTableView()).getItemsList(),
                            this.settingsContainer.getCsvExportSeparatorSetting());
                });
        //fragments export to PDB
        this.mainView.getMainMenuBar().getFragmentsExportToPDBMenuItem().addEventHandler(
                EventType.ROOT,
                anEvent -> {
                    if((this.mainTabPane.getSelectionModel().getSelectedItem()).getId() == TabNames.Molecules.toString()){
                        GuiUtil.guiConformationAlert(Message.get("Exporter.confirmationAlert.moleculesTabSelected.title"),
                                Message.get("Exporter.confirmationAlert.moleculesTabSelected.header"),
                                Message.get("Exporter.confirmationAlert.moleculesTabSelected.text"));
                        return;
                    }
                    new Exporter(this.settingsContainer).createFragmentationTabPDBFiles(
                            this.primaryStage,
                            ((IDataTableView)((GridTabForTableView)this.mainTabPane.getSelectionModel().getSelectedItem()).getTableView()).getItemsList());
                });
        //fragments export to PDF
        this.mainView.getMainMenuBar().getFragmentsExportToPDFMenuItem().addEventHandler(
                EventType.ROOT,
                anEvent -> {
                    if((this.mainTabPane.getSelectionModel().getSelectedItem()).getId() == TabNames.Molecules.toString()){
                        GuiUtil.guiConformationAlert(Message.get("Exporter.confirmationAlert.moleculesTabSelected.title"),
                                Message.get("Exporter.confirmationAlert.moleculesTabSelected.header"),
                                Message.get("Exporter.confirmationAlert.moleculesTabSelected.text"));
                        return;
                    }
                    new Exporter(this.settingsContainer).createFragmentationTabPdfFile(this.primaryStage,
                            ((IDataTableView)((GridTabForTableView)this.mainTabPane.getSelectionModel().getSelectedItem()).getTableView()).getItemsList(),
                            this.moleculeDataModelList,
                            this.fragmentationService.getSelectedFragmenter().getFragmentationAlgorithmName());
                });
        //fragments export to single SDF
        this.mainView.getMainMenuBar().getFragmentsExportToSingleSDFMenuItem().addEventHandler(
                EventType.ROOT,
                anEvent -> {
                    if((this.mainTabPane.getSelectionModel().getSelectedItem()).getId() == TabNames.Molecules.toString()){
                        GuiUtil.guiConformationAlert(Message.get("Exporter.confirmationAlert.moleculesTabSelected.title"),
                                Message.get("Exporter.confirmationAlert.moleculesTabSelected.header"),
                                Message.get("Exporter.confirmationAlert.moleculesTabSelected.text"));
                        return;
                    }
                    new Exporter(this.settingsContainer).createFragmentationTabSingleSDFile(this.primaryStage,
                            ((IDataTableView)((GridTabForTableView)this.mainTabPane.getSelectionModel().getSelectedItem()).getTableView()).getItemsList()
                    );
                });
        //fragments export to separate SDFs
        this.mainView.getMainMenuBar().getFragmentsExportToSeparateSDFsMenuItem().addEventHandler(
                EventType.ROOT,
                anEvent -> {
                    if((this.mainTabPane.getSelectionModel().getSelectedItem()).getId() == TabNames.Molecules.toString()){
                        GuiUtil.guiConformationAlert(Message.get("Exporter.confirmationAlert.moleculesTabSelected.title"),
                                Message.get("Exporter.confirmationAlert.moleculesTabSelected.header"),
                                Message.get("Exporter.confirmationAlert.moleculesTabSelected.text"));
                        return;
                    }
                    new Exporter(this.settingsContainer).createFragmentationTabSeparateSDFiles(this.primaryStage,
                            ((IDataTableView)((GridTabForTableView)this.mainTabPane.getSelectionModel().getSelectedItem()).getTableView()).getItemsList()
                    );
                });
        //items export to CSV
        this.mainView.getMainMenuBar().getItemsExportToCSVMenuItem().addEventHandler(
                EventType.ROOT,
                anEvent -> {
                    if((this.mainTabPane.getSelectionModel().getSelectedItem()).getId() == TabNames.Molecules.toString()){
                        GuiUtil.guiConformationAlert(Message.get("Exporter.confirmationAlert.moleculesTabSelected.title"),
                                Message.get("Exporter.confirmationAlert.moleculesTabSelected.header"),
                                Message.get("Exporter.confirmationAlert.moleculesTabSelected.text"));
                        return;
                    }
                    new Exporter(this.settingsContainer).createItemizationTabCsvFile(this.primaryStage,
                            this.moleculeDataModelList,
                            ((GridTabForTableView)this.mainTabPane.getSelectionModel().getSelectedItem()).getFragmentationNameOutOfTitle(),
                            this.settingsContainer.getCsvExportSeparatorSetting()
                    );
                });
        //items export to PDF
        this.mainView.getMainMenuBar().getItemsExportToPDFMenuItem().addEventHandler(
                EventType.ROOT,
                anEvent -> {
                    if((this.mainTabPane.getSelectionModel().getSelectedItem()).getId() == TabNames.Molecules.toString()){
                        GuiUtil.guiConformationAlert(Message.get("Exporter.confirmationAlert.moleculesTabSelected.title"),
                                Message.get("Exporter.confirmationAlert.moleculesTabSelected.header"),
                                Message.get("Exporter.confirmationAlert.moleculesTabSelected.text"));
                        return;
                    }
                    new Exporter(this.settingsContainer).createItemizationTabPdfFile(this.primaryStage,
                            ((IDataTableView)((GridTabForTableView)this.mainTabPane.getSelectionModel().getSelectedItem()).getTableView()).getItemsList().size(),
                            this.moleculeDataModelList,
                            ((GridTabForTableView)this.mainTabPane.getSelectionModel().getSelectedItem()).getFragmentationNameOutOfTitle(),
                            this.fragmentationService.getSelectedFragmenter().getFragmentationAlgorithmName()
                    );
                });
        this.mainView.getMainMenuBar().getFragmentationSettingsMenuItem().addEventHandler(
                EventType.ROOT,
                anEvent -> this.openFragmentationSettingsView()
            );
        this.mainView.getMainMenuBar().getGlobalSettingsMenuItem().addEventHandler(
                EventType.ROOT,
                anEvent -> this.openGlobalSettingsView()
            );
        this.mainView.getMainMenuBar().getPipelineSettingsMenuItem().addEventHandler(
                EventType.ROOT,
                anEvent -> this.openPipelineSettingsView());
        this.primaryStage.addEventFilter(WindowEvent.WINDOW_CLOSE_REQUEST, (this::closeWindowEvent));
<<<<<<< HEAD
        //log files MenuItem
        this.mainView.getMainMenuBar().getLogFilesMenuItem().addEventHandler(
                EventType.ROOT,
                anEvent -> FileUtil.openFilePathInExplorer(LogUtil.getLogFileDirectoryPath()));
        this.mainView.getMainMenuBar().getGitHubRepoMenuItem().addEventHandler(
                EventType.ROOT,
                anEvent -> FileUtil.openGitHubRepositoryInDefaultBrowser());
=======
        this.mainView.getMainMenuBar().getAboutViewMenuItem().setOnAction(actionEvent -> new AboutViewController(this.primaryStage));
>>>>>>> d9845748
        this.scene.addEventFilter(KeyEvent.KEY_PRESSED, keyEvent -> {
            GridTabForTableView tmpGrid = ((GridTabForTableView)this.mainTabPane.getSelectionModel().getSelectedItem());
            if(tmpGrid == null){
                keyEvent.consume();
                return;
            }
            if(keyEvent.getCode() == KeyCode.RIGHT){
                tmpGrid.getPagination().setCurrentPageIndex(tmpGrid.getPagination().getCurrentPageIndex() + 1);
                keyEvent.consume();
            }
            else if(keyEvent.getCode() == KeyCode.LEFT){
                tmpGrid.getPagination().setCurrentPageIndex(tmpGrid.getPagination().getCurrentPageIndex() - 1);
                keyEvent.consume();
            }
//            else if(GuiDefinitions.KEY_CODE_LAST_PAGE.match(keyEvent)){
//                tmpGrid.getPagination().setCurrentPageIndex(tmpGrid.getPagination().getPageCount() - 1);
//                keyEvent.consume();
//            }
//            else if(GuiDefinitions.KEY_CODE_FIRST_PAGE.match(keyEvent)){
//                tmpGrid.getPagination().setCurrentPageIndex(0);
//                keyEvent.consume();
//            }
        });
        //TODO: More implementation needed
        //TODO: Add listener to rows per page setting in settings container //deprecated?
    }
    //
    /**
     * Closes application
     */
    private void closeApplication(int aStatus) {
        if(moleculeDataModelList.size() > 0){
            ButtonType tmpConformationResult;
            //Todo: move text to message resource file and maybe create a separate method for this because it is called again below in loadMoleculeFile()
            if(this.isFragmentationRunning){
                tmpConformationResult = GuiUtil.guiConformationAlert("Warning", "Data will be lost.", "Fragmentation will be stopped and data will be lost if you press Ok. Click cancel to return.");
            } else {
                tmpConformationResult = GuiUtil.guiConformationAlert("Warning", "Data will be lost.", "Data will be lost if you press Ok. Click cancel to return.");
            }
            if(tmpConformationResult!= ButtonType.OK){
                return;
            }
        }
        this.settingsContainer.preserveSettings();
        this.fragmentationService.persistFragmenterSettings();
        this.fragmentationService.persistSelectedFragmenterAndPipeline();
        if(this.isFragmentationRunning){
            this.interruptFragmentation();
        }
        MainViewController.LOGGER.info(BasicDefinitions.MORTAR_SESSION_END);
        Platform.exit();
        System.exit(aStatus);
    }
    //
    /**
     * Closes the application via closeApplication method when close window event was fired
     *
     * @param anEvent WindowEvent
     */
    private void closeWindowEvent(WindowEvent anEvent){
        this.closeApplication(0);
        anEvent.consume();
    }
    //
    /**
     * Loads molecule file and opens molecules tab
     *
     * @param aParentStage
     */
    private void loadMoleculeFile(Stage aParentStage) {
        if(this.moleculeDataModelList.size() > 0){
            ButtonType tmpConformationResult;
            if(this.isFragmentationRunning){
                tmpConformationResult = GuiUtil.guiConformationAlert("Warning", "Data will be lost.", "Fragmentation will be stopped and data will be lost if you press Ok. Click cancel to return.");
            } else {
                tmpConformationResult = GuiUtil.guiConformationAlert("Warning", "Data will be lost.", "Data will be lost if you press Ok. Click cancel to return.");
            }
            if(tmpConformationResult!= ButtonType.OK){
                return;
            }
        }
        if(this.isFragmentationRunning){
            this.interruptFragmentation();
        }
        Importer tmpImporter = new Importer(this.settingsContainer);
        IAtomContainerSet tmpAtomContainerSet = null;
        try {
            tmpAtomContainerSet = tmpImporter.importMoleculeFile(aParentStage);
        } catch (Exception anException) {
            MainViewController.LOGGER.log(Level.SEVERE, anException.toString(), anException);
            GuiUtil.guiExceptionAlert(Message.get("Error.ExceptionAlert.Title"),
                    Message.get("Importer.FileImportExceptionAlert.Header"),
                    Message.get("Importer.FileImportExceptionAlert.Text") + "\n" + FileUtil.getAppDirPath() + File.separator + BasicDefinitions.LOG_FILES_DIRECTORY + File.separator,
                    anException);
            return;
        }
        if (tmpAtomContainerSet == null || tmpAtomContainerSet.isEmpty()) {
            return;
        }
        this.clearGuiAndCollections();
        this.mainView.getMainMenuBar().getExportMenu().setDisable(true);
        this.primaryStage.setTitle(Message.get("Title.text") + " - " + tmpImporter.getFileName() + " - " + tmpAtomContainerSet.getAtomContainerCount() + " molecules" );
        for (IAtomContainer tmpAtomContainer : tmpAtomContainerSet.atomContainers()) {
            String tmpSmiles = ChemUtil.createUniqueSmiles(tmpAtomContainer);
            if (tmpSmiles == null) {
                continue;
            }
            MoleculeDataModel tmpMoleculeDataModel;
            if (this.settingsContainer.getKeepAtomContainerInDataModelSetting()) {
                tmpMoleculeDataModel = new MoleculeDataModel(tmpAtomContainer);
            } else {
                tmpMoleculeDataModel = new MoleculeDataModel(tmpSmiles, tmpAtomContainer.getTitle(), tmpAtomContainer.getProperties());
            }
            tmpMoleculeDataModel.setName(tmpAtomContainer.getProperty("NAME"));
            this.moleculeDataModelList.add(tmpMoleculeDataModel);
        }
        MainViewController.LOGGER.log(Level.INFO, "Imported " + tmpAtomContainerSet.getAtomContainerCount() + " molecules from file: " + tmpImporter.getFileName());
        this.openMoleculesTab();
    }
    //
    /**
     * Opens settings view for fragmentationSettings
     */
    private void openFragmentationSettingsView(){
        FragmentationSettingsViewController tmpFragmentationSettingsViewController =
                new FragmentationSettingsViewController(this.primaryStage, this.fragmentationService.getFragmenters(), this.fragmentationService.getSelectedFragmenter().getFragmentationAlgorithmName());
    }
    //
    private void openPipelineSettingsView(){
        PipelineSettingsViewController tmpPipelineSettingsViewController =
                new PipelineSettingsViewController(this.primaryStage, this.fragmentationService, this.moleculeDataModelList.size() > 0);
        if(tmpPipelineSettingsViewController.isFragmentationButtonClicked()){
            this.startFragmentation(tmpPipelineSettingsViewController.isFragmentationButtonClicked());
        }
    }
    //
    /**
     * Adds CheckMenuItems for fragmentation algorithms to MainMenuBar
     */
    private void addFragmentationAlgorithmCheckMenuItems(){
        ToggleGroup tmpToggleGroup = new ToggleGroup();
        for(IMoleculeFragmenter tmpFragmenter : this.fragmentationService.getFragmenters()){
            RadioMenuItem tmpRadioMenuItem = new RadioMenuItem(tmpFragmenter.getFragmentationAlgorithmName());
            tmpRadioMenuItem.setToggleGroup(tmpToggleGroup);
            this.mainView.getMainMenuBar().getFragmentationAlgorithmMenu().getItems().add(tmpRadioMenuItem);
            if (!Objects.isNull(this.fragmentationService.getSelectedFragmenter()) && tmpFragmenter.getFragmentationAlgorithmName().equals(this.fragmentationService.getSelectedFragmenter().getFragmentationAlgorithmName())) {
                tmpToggleGroup.selectToggle(tmpRadioMenuItem);
            }
        }
        tmpToggleGroup.selectedToggleProperty().addListener((observableValue, oldValue, newValue) -> {
            if(tmpToggleGroup.getSelectedToggle() != null){
                this.fragmentationService.setSelectedFragmenter(((RadioMenuItem) newValue).getText());
            }
        });
        //TODO remove?
        //tmpToggleGroup.selectToggle(tmpToggleGroup.getToggles().get(0));
    }
    //
    /**
     * Opens settings view for global settings
     */
    private void openGlobalSettingsView(){
        SettingsViewController tmpSettingsViewController =  new SettingsViewController(this.primaryStage, this.settingsContainer);
        Platform.runLater(()->{
            if(tmpSettingsViewController.hasRowsPerPageChanged()){
                for(Tab tmpTab : this.mainTabPane.getTabs()){
                    TableView tmpTableView = ((GridTabForTableView) tmpTab).getTableView();
                    int tmpListSize = 0;
                    //TODO: change this when FragmentDataModel extends MoleculeDataModel via Interface IDataTableView - done?
                    tmpListSize = ((IDataTableView)tmpTableView).getItemsList().size();
                    int tmpPageIndex = ((GridTabForTableView) tmpTab).getPagination().getCurrentPageIndex();
                    int tmpRowsPerPage = this.settingsContainer.getRowsPerPageSetting();
                    int tmpPageCount = tmpListSize / tmpRowsPerPage;
                    if(tmpListSize % tmpRowsPerPage > 0){
                        tmpPageCount++;
                    }
                    if(tmpPageIndex > tmpPageCount){
                        tmpPageIndex = tmpPageCount;
                    }
                    ((GridTabForTableView) tmpTab).getPagination().setPageCount(tmpPageCount);
                    ((GridTabForTableView) tmpTab).getPagination().setCurrentPageIndex(tmpPageIndex);
                    ((GridTabForTableView) tmpTab).getTableView().refresh();
                    GuiUtil.setImageStructureHeight(((GridTabForTableView) tmpTab).getTableView(), ((GridTabForTableView) tmpTab).getTableView().getHeight(), this.settingsContainer);
                    ((GridTabForTableView) tmpTab).getTableView().refresh();
                }
            }
            if(tmpSettingsViewController.hasKeepAtomContainerInDataModelChanged()){
                for(MoleculeDataModel tmpMoleculeDataModel : this.moleculeDataModelList){
                    tmpMoleculeDataModel.setKeepAtomContainer(this.settingsContainer.getKeepAtomContainerInDataModelSetting());
                }
                for(ObservableList<FragmentDataModel> tmpFragmentDataModelList : this.mapOfFragmentDataModelLists.values()){
                    for(FragmentDataModel tmpFragmentDataModel : tmpFragmentDataModelList){
                        tmpFragmentDataModel.setKeepAtomContainer(this.settingsContainer.getKeepAtomContainerInDataModelSetting());
                    }
                }
            }
        });
    }
    //
    /**
     * Opens molecules tab
     */
    private void openMoleculesTab() {
        this.moleculesDataTableView = new MoleculesDataTableView();
        this.moleculesDataTableView.setItemsList(this.moleculeDataModelList);
        GridTabForTableView tmpMoleculesTab = new GridTabForTableView(Message.get("MainTabPane.moleculesTab.title"), TabNames.Molecules.name(), this.moleculesDataTableView);
        this.mainTabPane.getTabs().add(tmpMoleculesTab);
        int tmpRowsPerPage = this.settingsContainer.getRowsPerPageSetting();
        int tmpPageCount = this.moleculeDataModelList.size() / tmpRowsPerPage;
        if(this.moleculeDataModelList.size() % tmpRowsPerPage > 0){
            tmpPageCount++;
        }
        Pagination tmpPagination = new Pagination(tmpPageCount, 0);
        tmpPagination.setPageFactory((pageIndex) -> this.moleculesDataTableView.createMoleculeTableViewPage(pageIndex, this.settingsContainer));
        VBox.setVgrow(tmpPagination, Priority.ALWAYS);
        HBox.setHgrow(tmpPagination, Priority.ALWAYS);
        tmpMoleculesTab.addPaginationToGridPane(tmpPagination,0,0,2,2);
        this.fragmentationButton = new Button(Message.get("MainTabPane.moleculesTab.fragmentButton.text"));
        ButtonBar tmpButtonBar = new ButtonBar(); //TODO: adjust button bar height to pagination control height
        tmpButtonBar.setPadding(new Insets(0,0,0,0));
        this.fragmentationButton.setPrefWidth(GuiDefinitions.GUI_BUTTON_WIDTH_VALUE);
        this.fragmentationButton.setMinWidth(GuiDefinitions.GUI_BUTTON_WIDTH_VALUE);
        this.fragmentationButton.setMaxWidth(GuiDefinitions.GUI_BUTTON_WIDTH_VALUE);
        this.fragmentationButton.setPrefHeight(GuiDefinitions.GUI_BUTTON_HEIGHT_VALUE);
        tmpButtonBar.getButtons().add(this.fragmentationButton);
        this.cancelFragmentationButton = new Button(Message.get("MainTabPane.moleculesTab.cancelFragmentationButton.text"));
        this.cancelFragmentationButton.setTooltip(new Tooltip(Message.get("MainTabPane.moleculesTab.cancelFragmentationButton.tooltip")));
        this.cancelFragmentationButton.setPrefWidth(GuiDefinitions.GUI_BUTTON_WIDTH_VALUE);
        this.cancelFragmentationButton.setMinWidth(GuiDefinitions.GUI_BUTTON_WIDTH_VALUE);
        this.cancelFragmentationButton.setMaxWidth(GuiDefinitions.GUI_BUTTON_WIDTH_VALUE);
        this.cancelFragmentationButton.setPrefHeight(GuiDefinitions.GUI_BUTTON_HEIGHT_VALUE);
        this.cancelFragmentationButton.setVisible(false);
        tmpButtonBar.getButtons().add(this.cancelFragmentationButton);
        tmpMoleculesTab.addNodeToGridPane(tmpButtonBar, 0,1,1,1);
        this.fragmentationButton.setOnAction(event->{
            //TODO: add implementation to start fragmentation algorithm
            this.startFragmentation();
        });
        this.cancelFragmentationButton.setOnAction(event ->{
            this.interruptFragmentation();
        });
        this.moleculesDataTableView.addTableViewWidthListener(this.settingsContainer);
        this.moleculesDataTableView.getCopyMenuItem().setOnAction(event -> GuiUtil.copySelectedTableViewCellsToClipboard(this.moleculesDataTableView));
        this.moleculesDataTableView.setOnKeyPressed(event -> {
            if(GuiDefinitions.KEY_CODE_COPY.match(event)){
                GuiUtil.copySelectedTableViewCellsToClipboard(this.moleculesDataTableView);
            }
        });
    }
    //
    private void interruptFragmentation(){
        this.fragmentationService.abortExecutor();
        this.cancelFragmentationButton.setVisible(false);
        this.fragmentationButton.setDisable(false);
    }
    //
    private void startFragmentation(){
        this.startFragmentation(false);
    }
    /**
     * Starts fragmentation task and opens fragment and itemiztation tabs
     */
    private void startFragmentation(boolean isPipelining){
        long tmpStartTime = System.nanoTime();
        LOGGER.info("Start of method startFragmentation");
        List<MoleculeDataModel> tmpSelectedMolecules = this.moleculeDataModelList.stream().filter(mol -> mol.isSelected()).collect(Collectors.toList());
        int tmpNumberOfCores = this.settingsContainer.getNumberOfTasksForFragmentationSetting();
        try{
            this.mainView.getStatusBar().getProgressBar().visibleProperty().setValue(true);
            this.fragmentationButton.setDisable(true);
            this.cancelFragmentationButton.setVisible(true);
            this.mainView.getStatusBar().getStatusLabel().setText(Message.get("Status.Running"));
            Task<Void> tmpTaskVoidTask = new Task<Void>() {
                @Override
                protected Void call() throws Exception {
                    isFragmentationRunning = true;
                    if(isPipelining){
                        fragmentationService.startPipelineFragmentation(tmpSelectedMolecules, tmpNumberOfCores);
//                        fragmentationService.startPipelineFragmentationMolByMol(tmpSelectedMolecules, tmpNumberOfCores);
                    }
                    else{
                        fragmentationService.startSingleFragmentation(tmpSelectedMolecules, tmpNumberOfCores);
                    }
                    return null;
                }
            };
            tmpTaskVoidTask.setOnSucceeded(event -> {
                Platform.runLater(()->{
                    try {
                        ObservableList<FragmentDataModel> tmpObservableFragments = FXCollections.observableArrayList();
                        Set<String> tmpKeys = this.fragmentationService.getFragments().keySet();
                        for(String tmpKey : tmpKeys){
                            tmpObservableFragments.add(this.fragmentationService.getFragments().get(tmpKey));
                        }
                        this.mapOfFragmentDataModelLists.put(this.fragmentationService.getCurrentFragmentationName(), tmpObservableFragments);
                        this.addFragmentationResultTabs(this.fragmentationService.getCurrentFragmentationName());
                        this.mainView.getStatusBar().getProgressBar().visibleProperty().setValue(false);
                        this.mainView.getStatusBar().getStatusLabel().setText(Message.get("Status.Finished"));
                        this.mainView.getMainMenuBar().getExportMenu().setDisable(false);
                        this.fragmentationButton.setDisable(false);
                        this.cancelFragmentationButton.setVisible(false);
                        this.isFragmentationRunning = false;
                        long tmpEndTime = System.nanoTime();
                        LOGGER.info("End of method startFragmentation after " + (tmpEndTime - tmpStartTime) / 1000000000.0);
                    } catch (Exception anException) {
                        MainViewController.LOGGER.log(Level.SEVERE, anException.toString(), anException);
                    }
                });
            });
            tmpTaskVoidTask.setOnCancelled(event -> {
                this.mainView.getStatusBar().getProgressBar().visibleProperty().setValue(false);
                this.mainView.getStatusBar().getStatusLabel().setText(Message.get("Status.Canceled"));
            });
            tmpTaskVoidTask.setOnFailed(event -> {
                this.mainView.getStatusBar().getProgressBar().visibleProperty().setValue(false);
                this.mainView.getStatusBar().getStatusLabel().setText(Message.get("Status.Canceled"));
            });
            Thread tmpThread = new Thread(tmpTaskVoidTask);
            tmpThread.start();
        } catch(Exception anException){
            MainViewController.LOGGER.log(Level.SEVERE, anException.toString(), anException);
            //TODO
        }
    }
    //
    /**
     * Adds a tab for fragments and a tab for items (results of fragmentation)
     *
     * @param aFragmentationName
     */
    private void addFragmentationResultTabs(String aFragmentationName){
        //fragments tab
        FragmentsDataTableView tmpFragmentsDataTableView = new FragmentsDataTableView();
        GridTabForTableView tmpFragmentsTab = new GridTabForTableView(Message.get("MainTabPane.fragmentsTab.title") + " - " + aFragmentationName, TabNames.Fragments.name(), tmpFragmentsDataTableView);
        this.mainTabPane.getTabs().add(tmpFragmentsTab);
        ObservableList<MoleculeDataModel> tmpList = FXCollections.observableArrayList(this.mapOfFragmentDataModelLists.get(aFragmentationName));
        tmpFragmentsDataTableView.setItemsList(tmpList);
        int tmpRowsPerPage = this.settingsContainer.getRowsPerPageSetting();
        int tmpPageCount = tmpList.size() / tmpRowsPerPage;
        if(tmpList.size() % tmpRowsPerPage > 0){
            tmpPageCount++;
        }
        Pagination tmpPagination = new Pagination(tmpPageCount, 0);
        tmpPagination.setPageFactory((pageIndex) -> tmpFragmentsDataTableView.createFragmentsTableViewPage(pageIndex, this.settingsContainer));
        VBox.setVgrow(tmpPagination, Priority.ALWAYS);
        HBox.setHgrow(tmpPagination, Priority.ALWAYS);
        tmpFragmentsTab.addPaginationToGridPane(tmpPagination, 0,0,2,2);
        Button tmpExportCsvButton = new Button(Message.get("MainTabPane.fragments.buttonCSV.txt"));
        Button tmpExportPdfButton = new Button(Message.get("MainTabPane.fragments.buttonPDF.txt"));
        ButtonBar tmpButtonBarFragments = new ButtonBar();
        tmpButtonBarFragments.setPadding(new Insets(0,0,0,0));
        tmpExportCsvButton.setPrefWidth(GuiDefinitions.GUI_BUTTON_WIDTH_VALUE);
        tmpExportCsvButton.setPrefHeight(GuiDefinitions.GUI_BUTTON_HEIGHT_VALUE);
        tmpExportPdfButton.setPrefWidth(GuiDefinitions.GUI_BUTTON_WIDTH_VALUE);
        tmpExportPdfButton.setPrefHeight(GuiDefinitions.GUI_BUTTON_HEIGHT_VALUE);
        tmpButtonBarFragments.getButtons().addAll(tmpExportCsvButton, tmpExportPdfButton);
        Exporter tmpExporter = new Exporter(settingsContainer);
        tmpFragmentsTab.addNodeToGridPane(tmpButtonBarFragments, 0,1,1,1);
        tmpExportPdfButton.setOnAction(event->{
            tmpExporter.createFragmentationTabPdfFile(this.primaryStage, ((IDataTableView)tmpFragmentsTab.getTableView()).getItemsList(),
                    this.moleculeDataModelList, this.fragmentationService.getSelectedFragmenter().getFragmentationAlgorithmName());
        });
        tmpExportCsvButton.setOnAction(event->{
            tmpExporter.createFragmentationTabCsvFile(this.primaryStage, ((IDataTableView)tmpFragmentsTab.getTableView()).getItemsList(),
                    this.settingsContainer.getCsvExportSeparatorSetting());
        });
        tmpFragmentsDataTableView.setOnSort((EventHandler<SortEvent<TableView>>) event -> {
            if(event.getSource().getSortOrder().size() == 0)
                return;
            String tmpSortProp = ((PropertyValueFactory)((TableColumn) event.getSource().getSortOrder().get(0)).cellValueFactoryProperty().getValue()).getProperty().toString();
            TableColumn.SortType tmpSortType = ((TableColumn) event.getSource().getSortOrder().get(0)).getSortType();
            sortGivenFragmentListByPropertyAndSortType(((FragmentsDataTableView)event.getSource()).getItemsList(), tmpSortProp, tmpSortType.toString());
            int fromIndex = tmpPagination.getCurrentPageIndex() * tmpRowsPerPage;
            int toIndex = Math.min(fromIndex + tmpRowsPerPage, ((FragmentsDataTableView)event.getSource()).getItemsList().size());
            event.getSource().getItems().clear();
            event.getSource().getItems().addAll(((FragmentsDataTableView)event.getSource()).getItemsList().subList(fromIndex,toIndex));
        });
        tmpFragmentsDataTableView.addTableViewWidthListener(this.settingsContainer);
        tmpFragmentsDataTableView.getCopyMenuItem().setOnAction(event -> GuiUtil.copySelectedTableViewCellsToClipboard(tmpFragmentsDataTableView));
        tmpFragmentsDataTableView.setOnKeyPressed(event -> {
            if(GuiDefinitions.KEY_CODE_COPY.match(event)){
                GuiUtil.copySelectedTableViewCellsToClipboard(tmpFragmentsDataTableView);
            }
        });
        //itemization tab
        int tmpAmount = 0; //tmpAmount is the number of fragments appearing in the molecule with the highest number of fragments
        for(int i= 0; i < this.moleculeDataModelList.size(); i++){
            HashMap<String, Integer> tmpCurrentFragmentsMap = this.moleculeDataModelList.get(i).getFragmentFrequencyOfSpecificAlgorithm(aFragmentationName);
            if (tmpCurrentFragmentsMap == null) {
                continue;
            }
            int tmpNrOfFragmentsOfCurrentMolecule = tmpCurrentFragmentsMap.size();
            tmpAmount = Math.max(tmpAmount, tmpNrOfFragmentsOfCurrentMolecule);
        }
        ItemizationDataTableView tmpItemizationDataTableView = new ItemizationDataTableView(tmpAmount, aFragmentationName);
        tmpItemizationDataTableView.setItemsList(this.moleculeDataModelList);
        GridTabForTableView tmpItemizationTab = new GridTabForTableView(Message.get("MainTabPane.itemizationTab.title") + " - " + aFragmentationName, TabNames.Itemization.name(), tmpItemizationDataTableView);
        this.mainTabPane.getTabs().add(tmpItemizationTab);
        tmpPageCount = this.moleculeDataModelList.size() / tmpRowsPerPage;
        if(this.moleculeDataModelList.size() % tmpRowsPerPage > 0){
            tmpPageCount++;
        }
        Pagination tmpPaginationItems = new Pagination(tmpPageCount, 0);
        tmpPaginationItems.setPageFactory((pageIndex) -> tmpItemizationDataTableView.createItemizationTableViewPage(pageIndex, this.settingsContainer));
        VBox.setVgrow(tmpPaginationItems, Priority.ALWAYS);
        HBox.setHgrow(tmpPaginationItems, Priority.ALWAYS);
        tmpItemizationTab.addPaginationToGridPane(tmpPaginationItems, 0,0,2,2);
        Button tmpItemizationTabExportPDfButton = new Button(Message.get("MainTabPane.itemizationTab.pdfButton.txt"));
        Button tmpItemizationExportCsvButton = new Button(Message.get("MainTabPane.itemizationTab.csvButton.txt"));
        ButtonBar tmpButtonBarItemization = new ButtonBar();
        tmpButtonBarItemization.setPadding(new Insets(0,0,0,0));
        tmpItemizationExportCsvButton.setPrefWidth(GuiDefinitions.GUI_BUTTON_WIDTH_VALUE);
        tmpItemizationExportCsvButton.setPrefHeight(GuiDefinitions.GUI_BUTTON_HEIGHT_VALUE);
        tmpItemizationTabExportPDfButton.setPrefWidth(GuiDefinitions.GUI_BUTTON_WIDTH_VALUE);
        tmpItemizationTabExportPDfButton.setPrefHeight(GuiDefinitions.GUI_BUTTON_HEIGHT_VALUE);
        tmpButtonBarItemization.getButtons().addAll(tmpItemizationExportCsvButton, tmpItemizationTabExportPDfButton);
        tmpItemizationTab.addNodeToGridPane(tmpButtonBarItemization, 0, 1,1,1);
        tmpItemizationExportCsvButton.setOnAction(event-> {
            tmpExporter.createItemizationTabCsvFile(this.primaryStage, this.moleculeDataModelList, aFragmentationName,
                    this.settingsContainer.getCsvExportSeparatorSetting());
        });
        tmpItemizationTabExportPDfButton.setOnAction(event -> {
            tmpExporter.createItemizationTabPdfFile(this.primaryStage, ((IDataTableView)tmpItemizationTab.getTableView()).getItemsList().size(),
                    this.moleculeDataModelList,aFragmentationName, this.fragmentationService.getSelectedFragmenter().getFragmentationAlgorithmName());
        });
        tmpItemizationDataTableView.addTableViewWidthListener(this.settingsContainer);
        tmpItemizationDataTableView.getCopyMenuItem().setOnAction(event -> GuiUtil.copySelectedTableViewCellsToClipboard(tmpItemizationDataTableView));
        tmpItemizationDataTableView.setOnKeyPressed(event -> {
            if(GuiDefinitions.KEY_CODE_COPY.match(event)){
                GuiUtil.copySelectedTableViewCellsToClipboard(tmpItemizationDataTableView);
            }
        });
        //
        this.mainTabPane.getSelectionModel().select(tmpFragmentsTab);
    }
    //
    /**
     * Clears the gui and all collections
     */
    private void clearGuiAndCollections(){
        this.moleculeDataModelList.clear();
        this.mapOfFragmentDataModelLists.clear();
        this.moleculesDataTableView = null;
        this.mainTabPane.getTabs().clear();
    }
    //
    private void sortGivenFragmentListByPropertyAndSortType(List<MoleculeDataModel> aList, String aProperty, String aSortType){ //TODO: Move to util class
        Collections.sort(aList, new Comparator<MoleculeDataModel>() {
            @Override
            public int compare(MoleculeDataModel m1, MoleculeDataModel m2) {
                FragmentDataModel f1 = (FragmentDataModel)m1;
                FragmentDataModel f2 = (FragmentDataModel)m2;
                switch(aProperty){
                    case "absoluteFrequency":
                        switch(aSortType){
                            case "ASCENDING":
//                                return (f1.getAbsoluteFrequency() < f2.getAbsoluteFrequency() ? -1 : (f1.getAbsoluteFrequency() == f2.getAbsoluteFrequency() ? 0 : 1));
                                return (Integer.compare(f1.getAbsoluteFrequency(), f2.getAbsoluteFrequency()));
                            case "DESCENDING":
                                return (f1.getAbsoluteFrequency() > f2.getAbsoluteFrequency() ? -1 : (f1.getAbsoluteFrequency() == f2.getAbsoluteFrequency() ? 0 : 1));
                        }
                    case "absolutePercentage":
                        switch(aSortType){
                            case "ASCENDING":
//                                return (f1.getAbsolutePercentage() < f2.getAbsolutePercentage() ? -1 : (f1.getAbsolutePercentage() == f2.getAbsolutePercentage() ? 0 : 1));
                                return (Double.compare(f1.getAbsolutePercentage(), f2.getAbsolutePercentage()));
                            case "DESCENDING":
                                return (f1.getAbsolutePercentage() > f2.getAbsolutePercentage() ? -1 : (f1.getAbsolutePercentage() == f2.getAbsolutePercentage() ? 0 : 1));
                        }
                    case "moleculeFrequency":
                        switch(aSortType){
                            case "ASCENDING":
//                                return (f1.getAbsolutePercentage() < f2.getAbsolutePercentage() ? -1 : (f1.getAbsolutePercentage() == f2.getAbsolutePercentage() ? 0 : 1));
                                return (Double.compare(f1.getMoleculeFrequency(), f2.getMoleculeFrequency()));
                            case "DESCENDING":
                                return (f1.getMoleculeFrequency() > f2.getMoleculeFrequency() ? -1 : (f1.getMoleculeFrequency() == f2.getMoleculeFrequency() ? 0 : 1));
                        }
                    case "moleculePercentage":
                        switch(aSortType){
                            case "ASCENDING":
//                                return (f1.getAbsolutePercentage() < f2.getAbsolutePercentage() ? -1 : (f1.getAbsolutePercentage() == f2.getAbsolutePercentage() ? 0 : 1));
                                return (Double.compare(f1.getMoleculePercentage(), f2.getMoleculePercentage()));
                            case "DESCENDING":
                                return (f1.getMoleculePercentage() > f2.getMoleculePercentage() ? -1 : (f1.getMoleculePercentage() == f2.getMoleculePercentage() ? 0 : 1));
                        }
                }
                return 0;
            }
        });
    }
    //</editor-fold>
}

/**
 * Enum ro tab names
 */
enum TabNames{
    Molecules, Fragments, Itemization
}<|MERGE_RESOLUTION|>--- conflicted
+++ resolved
@@ -290,17 +290,7 @@
                 EventType.ROOT,
                 anEvent -> this.openPipelineSettingsView());
         this.primaryStage.addEventFilter(WindowEvent.WINDOW_CLOSE_REQUEST, (this::closeWindowEvent));
-<<<<<<< HEAD
-        //log files MenuItem
-        this.mainView.getMainMenuBar().getLogFilesMenuItem().addEventHandler(
-                EventType.ROOT,
-                anEvent -> FileUtil.openFilePathInExplorer(LogUtil.getLogFileDirectoryPath()));
-        this.mainView.getMainMenuBar().getGitHubRepoMenuItem().addEventHandler(
-                EventType.ROOT,
-                anEvent -> FileUtil.openGitHubRepositoryInDefaultBrowser());
-=======
         this.mainView.getMainMenuBar().getAboutViewMenuItem().setOnAction(actionEvent -> new AboutViewController(this.primaryStage));
->>>>>>> d9845748
         this.scene.addEventFilter(KeyEvent.KEY_PRESSED, keyEvent -> {
             GridTabForTableView tmpGrid = ((GridTabForTableView)this.mainTabPane.getSelectionModel().getSelectedItem());
             if(tmpGrid == null){
