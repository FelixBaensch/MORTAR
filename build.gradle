import java.util.regex.Matcher

plugins {
    id 'application'
    id 'org.openjfx.javafxplugin' version '0.0.13'
}

group 'de.unijena.cheminf'
version '1.0.1.0'

sourceCompatibility = 1.17

//Creates javadoc and sources jars
java {
    withJavadocJar()
    withSourcesJar()
}

repositories {
    mavenCentral()
}

dependencies {
    implementation 'org.jetbrains:annotations:19.0.0'
    testImplementation group: 'junit', name: 'junit', version: '4.13'
    implementation group: 'org.openscience.cdk', name: 'cdk-bundle', version: '2.7.1'
    implementation group: 'com.github.librepdf', name: 'openpdf', version: '1.3.26'
<<<<<<< HEAD
//    implementation group: 'org.openjfx', name: 'javafx-controls', version: '17.0.2', classifier: 'win'
//    implementation group: 'org.openjfx', name: 'javafx-controls', version: '17.0.2', classifier: 'linux'
//    implementation group: 'org.openjfx', name: 'javafx-controls', version: '17.0.2', classifier: 'mac'
//    implementation group: 'org.openjfx', name: 'javafx-swing', version: '17.0.2', classifier: 'win'
//    implementation group: 'org.openjfx', name: 'javafx-swing', version: '17.0.2', classifier: 'linux'
//    implementation group: 'org.openjfx', name: 'javafx-swing', version: '17.0.2', classifier: 'mac'
//    implementation group: 'org.openjfx', name: 'javafx-graphics', version: '17.0.2', classifier: 'win'
//    implementation group: 'org.openjfx', name: 'javafx-graphics', version: '17.0.2', classifier: 'linux'
//    implementation group: 'org.openjfx', name: 'javafx-graphics', version: '17.0.2', classifier: 'mac'
//    implementation group: 'org.openjfx', name: 'javafx-base', version: '17.0.2', classifier: 'win'
//    implementation group: 'org.openjfx', name: 'javafx-base', version: '17.0.2', classifier: 'linux'
//    implementation group: 'org.openjfx', name: 'javafx-base', version: '17.0.2', classifier: 'mac'
    implementation group: 'org.openjfx', name: 'javafx-controls', version: '14', classifier: 'win'
    implementation group: 'org.openjfx', name: 'javafx-controls', version: '14', classifier: 'linux'
    implementation group: 'org.openjfx', name: 'javafx-controls', version: '14', classifier: 'mac'
    implementation group: 'org.openjfx', name: 'javafx-swing', version: '14', classifier: 'win'
    implementation group: 'org.openjfx', name: 'javafx-swing', version: '14', classifier: 'linux'
    implementation group: 'org.openjfx', name: 'javafx-swing', version: '14', classifier: 'mac'
    implementation group: 'org.openjfx', name: 'javafx-graphics', version: '14', classifier: 'win'
    implementation group: 'org.openjfx', name: 'javafx-graphics', version: '14', classifier: 'linux'
    implementation group: 'org.openjfx', name: 'javafx-graphics', version: '14', classifier: 'mac'
    implementation group: 'org.openjfx', name: 'javafx-base', version: '14', classifier: 'win'
    implementation group: 'org.openjfx', name: 'javafx-base', version: '14', classifier: 'linux'
    implementation group: 'org.openjfx', name: 'javafx-base', version: '14', classifier: 'mac'
}
=======
    implementation group: 'org.openjfx', name: 'javafx-controls', version: '17.0.2', classifier: 'win'
    implementation group: 'org.openjfx', name: 'javafx-controls', version: '17.0.2', classifier: 'linux'
    implementation group: 'org.openjfx', name: 'javafx-controls', version: '17.0.2', classifier: 'mac'
    implementation group: 'org.openjfx', name: 'javafx-swing', version: '17.0.2', classifier: 'win'
    implementation group: 'org.openjfx', name: 'javafx-swing', version: '17.0.2', classifier: 'linux'
    implementation group: 'org.openjfx', name: 'javafx-swing', version: '17.0.2', classifier: 'mac'
    implementation group: 'org.openjfx', name: 'javafx-graphics', version: '17.0.2', classifier: 'win'
    implementation group: 'org.openjfx', name: 'javafx-graphics', version: '17.0.2', classifier: 'linux'
    implementation group: 'org.openjfx', name: 'javafx-graphics', version: '17.0.2', classifier: 'mac'
    implementation group: 'org.openjfx', name: 'javafx-base', version: '17.0.2', classifier: 'win'
    implementation group: 'org.openjfx', name: 'javafx-base', version: '17.0.2', classifier: 'linux'
    implementation group: 'org.openjfx', name: 'javafx-base', version: '17.0.2', classifier: 'mac'
}

//javafx {
//    version = '17.0.2'
//    modules = ['javafx.controls', 'javafx.swing']
//}
>>>>>>> d285fec6

mainClassName = 'de.unijena.cheminf.mortar.main.Main'
applicationName = 'MORTAR'

applicationDefaultJvmArgs = ["-Xms4g", "-Xmx4g"]

/*
* Merges the exact enumeration of all library jars into one single path giving all the files and subfolders in 'lib'.
* This is necessary because lines that are too long cause errors in batch files.
* The unix script still has to be tested!
*/
startScripts {
    doLast {
        windowsScript.text = windowsScript.text.replaceAll('set CLASSPATH=.*', 'set CLASSPATH=.;%APP_HOME%/lib/*')
        windowsScript.text = windowsScript.text.replace("set JAVA_HOME=%JAVA_HOME:\"=%",
                "set JAVA_HOME=%APP_HOME%\\jdk-17.0.4_8_jre\\")
        windowsScript.text = windowsScript.text.replaceAll("java.exe", "javaw.exe")
        windowsScript.text = windowsScript.text.replace("\"%JAVA_EXE%\" %DEFAULT_JVM_OPTS%", "start \"MORTAR\" \"%JAVA_EXE%\" %DEFAULT_JVM_OPTS%") //dirty workaround to suppress command window
        unixScript.text = unixScript.text.replaceAll('CLASSPATH=\\Q$\\EAPP_HOME/lib.*', Matcher.quoteReplacement('CLASSPATH=$APP_HOME/lib/*'))
    }
}

task updateHeapSpace20GbExtraRunApp(type: CreateStartScripts) {
    mainClassName = 'de.unijena.cheminf.mortar.main.Main'
    classpath = startScripts.classpath
    outputDir = file('build/scripts')
    applicationName = 'MORTAR_20GB'
    defaultJvmOpts = ["-Xms20g", "-Xmx20g"]

    updateHeapSpace20GbExtraRunApp {
        doLast {
            windowsScript.text = windowsScript.text.replaceAll('set CLASSPATH=.*', 'set CLASSPATH=.;%APP_HOME%/lib/*')
            windowsScript.text = windowsScript.text.replace("set JAVA_HOME=%JAVA_HOME:\"=%",
                    "set JAVA_HOME=%APP_HOME%\\jdk-17.0.4_8_jre\\")
            windowsScript.text = windowsScript.text.replaceAll("java.exe", "javaw.exe")
            windowsScript.text = windowsScript.text.replace("\"%JAVA_EXE%\" %DEFAULT_JVM_OPTS%", "start \"MORTAR\" \"%JAVA_EXE%\" %DEFAULT_JVM_OPTS%") //dirty workaround to suppress command window
            unixScript.text = unixScript.text.replaceAll('CLASSPATH=\\Q$\\EAPP_HOME/lib.*', Matcher.quoteReplacement('CLASSPATH=$APP_HOME/lib/*'))
        }
    }
}

applicationDistribution.into("bin") {
    duplicatesStrategy= DuplicatesStrategy.EXCLUDE
    from(updateHeapSpace20GbExtraRunApp)
    fileMode = 0755
}

//Needed to make the created jar archives executable
jar {
    manifest {
        attributes 'Main-Class': mainClassName
    }
}

//Creates a jar archive that includes all dependencies of the project, i.e. that  MORTAR can be started by executing this jar
task fatJar(type: Jar) {

    manifest {
        attributes 'Implementation-Title': 'MORTAR Fat Jar File',
        'Implementation-Version': archiveVersion,
        'Main-Class': mainClassName
        duplicatesStrategy = DuplicatesStrategy.INCLUDE
    }
<<<<<<< HEAD
    archiveAppendix = "fat"
    dependsOn configurations.runtimeClasspath
=======
    archiveAppendix = 'fat'
//    dependsOn configurations.runtimeClasspath
>>>>>>> d285fec6
    from {
//        configurations.runtimeClasspath.collect { it.isDirectory() ? it : zipTree(it) }
        configurations.runtimeClasspath.findAll { it.name.endsWith('jar') }.collect { zipTree(it) }
    }
    with jar
}

//Archives artifacts executed with build
artifacts {
    archives fatJar
}

//Includes the Adopt Open JDK folder in the project's root directory in the created archives for distribution
distributions {
    main {
        contents {
            from 'AdoptOpenJDK'
            into('tutorial'){
                from 'Tutorial'
            }
        }
    }
}<|MERGE_RESOLUTION|>--- conflicted
+++ resolved
@@ -25,33 +25,6 @@
     testImplementation group: 'junit', name: 'junit', version: '4.13'
     implementation group: 'org.openscience.cdk', name: 'cdk-bundle', version: '2.7.1'
     implementation group: 'com.github.librepdf', name: 'openpdf', version: '1.3.26'
-<<<<<<< HEAD
-//    implementation group: 'org.openjfx', name: 'javafx-controls', version: '17.0.2', classifier: 'win'
-//    implementation group: 'org.openjfx', name: 'javafx-controls', version: '17.0.2', classifier: 'linux'
-//    implementation group: 'org.openjfx', name: 'javafx-controls', version: '17.0.2', classifier: 'mac'
-//    implementation group: 'org.openjfx', name: 'javafx-swing', version: '17.0.2', classifier: 'win'
-//    implementation group: 'org.openjfx', name: 'javafx-swing', version: '17.0.2', classifier: 'linux'
-//    implementation group: 'org.openjfx', name: 'javafx-swing', version: '17.0.2', classifier: 'mac'
-//    implementation group: 'org.openjfx', name: 'javafx-graphics', version: '17.0.2', classifier: 'win'
-//    implementation group: 'org.openjfx', name: 'javafx-graphics', version: '17.0.2', classifier: 'linux'
-//    implementation group: 'org.openjfx', name: 'javafx-graphics', version: '17.0.2', classifier: 'mac'
-//    implementation group: 'org.openjfx', name: 'javafx-base', version: '17.0.2', classifier: 'win'
-//    implementation group: 'org.openjfx', name: 'javafx-base', version: '17.0.2', classifier: 'linux'
-//    implementation group: 'org.openjfx', name: 'javafx-base', version: '17.0.2', classifier: 'mac'
-    implementation group: 'org.openjfx', name: 'javafx-controls', version: '14', classifier: 'win'
-    implementation group: 'org.openjfx', name: 'javafx-controls', version: '14', classifier: 'linux'
-    implementation group: 'org.openjfx', name: 'javafx-controls', version: '14', classifier: 'mac'
-    implementation group: 'org.openjfx', name: 'javafx-swing', version: '14', classifier: 'win'
-    implementation group: 'org.openjfx', name: 'javafx-swing', version: '14', classifier: 'linux'
-    implementation group: 'org.openjfx', name: 'javafx-swing', version: '14', classifier: 'mac'
-    implementation group: 'org.openjfx', name: 'javafx-graphics', version: '14', classifier: 'win'
-    implementation group: 'org.openjfx', name: 'javafx-graphics', version: '14', classifier: 'linux'
-    implementation group: 'org.openjfx', name: 'javafx-graphics', version: '14', classifier: 'mac'
-    implementation group: 'org.openjfx', name: 'javafx-base', version: '14', classifier: 'win'
-    implementation group: 'org.openjfx', name: 'javafx-base', version: '14', classifier: 'linux'
-    implementation group: 'org.openjfx', name: 'javafx-base', version: '14', classifier: 'mac'
-}
-=======
     implementation group: 'org.openjfx', name: 'javafx-controls', version: '17.0.2', classifier: 'win'
     implementation group: 'org.openjfx', name: 'javafx-controls', version: '17.0.2', classifier: 'linux'
     implementation group: 'org.openjfx', name: 'javafx-controls', version: '17.0.2', classifier: 'mac'
@@ -65,12 +38,6 @@
     implementation group: 'org.openjfx', name: 'javafx-base', version: '17.0.2', classifier: 'linux'
     implementation group: 'org.openjfx', name: 'javafx-base', version: '17.0.2', classifier: 'mac'
 }
-
-//javafx {
-//    version = '17.0.2'
-//    modules = ['javafx.controls', 'javafx.swing']
-//}
->>>>>>> d285fec6
 
 mainClassName = 'de.unijena.cheminf.mortar.main.Main'
 applicationName = 'MORTAR'
@@ -134,13 +101,8 @@
         'Main-Class': mainClassName
         duplicatesStrategy = DuplicatesStrategy.INCLUDE
     }
-<<<<<<< HEAD
-    archiveAppendix = "fat"
-    dependsOn configurations.runtimeClasspath
-=======
     archiveAppendix = 'fat'
 //    dependsOn configurations.runtimeClasspath
->>>>>>> d285fec6
     from {
 //        configurations.runtimeClasspath.collect { it.isDirectory() ? it : zipTree(it) }
         configurations.runtimeClasspath.findAll { it.name.endsWith('jar') }.collect { zipTree(it) }
